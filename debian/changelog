<<<<<<< HEAD
swift (1.4.8-3) UNRELEASED; urgency=low
=======
swift (1.8.0~rc2-1) experimental; urgency=low

  * New upstream release.
  * Fixed typoe dependency to python-swiftclient (and not python-swift-client).
  * Removed patches now applied upstream.

 -- Thomas Goirand <zigo@debian.org>  Wed, 03 Apr 2013 20:31:31 +0800

swift (1.7.5-2) experimental; urgency=low

  * Added missing python-swiftclient dependency in swift-account. Thanks to
    Viktor Křivák for reporting (Closes: #703623).
  * Adds adds Add-handler-for-CORS-actual-requests.patch.

 -- Thomas Goirand <zigo@debian.org>  Fri, 22 Mar 2013 01:01:47 +0800

swift (1.7.5-1) experimental; urgency=low

  [ Mehdi Abaakouk ]
  * New upstream release
  * Fixed -x switch issue in swift-bench

  [ Thomas Goirand ]
  * Fixed wrong format URL in debian/copyright.
  * Added missing AUTHORS file in all packages.
  * Removed useless X-Python-Version: >= 2.6 in control, since we already
  Build-Depends: on python-all (>=2.6.6-3~).
  * Removed \r from debian/copyright.
  * Added missing Provides: ${python:Provides}, uses same short desc as in
  Ubuntu, Break with versions << 1.6 (because of the python-swiftclient
  package).
  * Imported Ubuntu patch to stop accessing network when building docs.
  * Fixes a log_daemon_msg typo present in most swift init scripts.
  * Removes useless "swift is open source software" from long description.
>>>>>>> 60715e40

  [ Julien Danjou ]
  * Add /var/cache/swift to use swift-recon
  * Add configuration and cron job for swift-recon
  * Move swift-recon-cron to swift-object

<<<<<<< HEAD
  [ Mehdi Abaakouk ]
  * Update gbp.conf

 -- Julien Danjou <acid@debian.org>  Tue, 03 Apr 2012 17:45:30 +0200
=======
 -- Thomas Goirand <zigo@debian.org>  Mon, 17 Dec 2012 15:34:54 +0000
>>>>>>> 60715e40

swift (1.4.8-2) unstable; urgency=high

  * CVE-2012-4406: Do not use pickle for serialization in memcache, but JSON
  (Closes: #686812).

 -- Thomas Goirand <zigo@debian.org>  Thu, 06 Sep 2012 08:40:18 +0000

swift (1.4.8-1) unstable; urgency=low

  * New upstream release.

 -- Ghe Rivero <ghe.rivero@stackops.com>  Fri, 23 Mar 2012 08:09:54 +0100

swift (1.4.6-1) unstable; urgency=low

  * New upstream release

 -- Ghe Rivero <ghe.rivero@stackops.com>  Mon, 13 Feb 2012 11:28:38 +0100

swift (1.4.5-1) unstable; urgency=low

  * New upstream release.

 -- Ghe Rivero <ghe@debian.org>  Mon, 09 Jan 2012 16:18:17 +0100

swift (1.4.4+git145-g89ef1f4-1) experimental; urgency=low

  * New snapshot release.

 -- Ghe Rivero <ghe@debian.org>  Wed, 04 Jan 2012 09:56:14 +0100

swift (1.4.4+git135-g913cfcf-1) experimental; urgency=low

  * New snapshot release.

 -- Ghe Rivero <ghe@debian.org>  Wed, 28 Dec 2011 08:35:37 +0100

swift (1.4.4-2) unstable; urgency=low

  * Do not install test (Closes: #649908)

 -- Julien Danjou <acid@debian.org>  Mon, 19 Dec 2011 14:02:51 +0100

swift (1.4.4-1) unstable; urgency=low

  * New upstream release.
  * Remove useless provides in control.

 -- Julien Danjou <acid@debian.org>  Thu, 24 Nov 2011 17:17:46 +0100

swift (1.4.3-1) unstable; urgency=low

  * [984c1f2] Imported Upstream version 1.4.3
     - Closes: #629998  no more st binary
  * Some package cleanup and sync with ubuntu pkg

 -- Ghe Rivero <ghe@debian.org>  Tue, 08 Nov 2011 08:25:40 +0100

swift (1.3.0-1) unstable; urgency=low

  * Added missing adduser and lsb-base dependency.
  * Made the long description longer (it was really minimalistic).
  * Reworked all Debian init.d scripts.
  * Added many missing manpages.
  * Added default container-server.conf & object-server.conf files.

 -- Thomas Goirand <zigo@debian.org>  Tue, 10 May 2011 09:24:33 +0000

swift (1.3.0-0ubuntu1) natty; urgency=low

  * New upstream release. 

 -- Chuck Short <zulcss@ubuntu.com>  Fri, 15 Apr 2011 08:25:53 -0400

swift (1.3-rc+bzr266-0ubuntu1) UNRELEASED; urgency=low

  * New upstream release.

 -- Chuck Short <zulcss@ubuntu.com>  Thu, 14 Apr 2011 09:38:42 -0400

swift (1.2.0+bzr208-0ubuntu1) natty; urgency=low

  * New upstream release. 

 -- Chuck Short <zulcss@ubuntu.com>  Tue, 12 Apr 2011 10:32:30 -0400

swift (1.2.0-0ubuntu1) natty; urgency=low

  * New upstream release.
  * Updated VC locations in control file.
  * Set maintainer properly for Ubuntu.

 -- Monty Taylor <mordred@inaugust.com>  Wed, 16 Feb 2011 08:50:48 -0800

swift (1.1.0+bzr173-0ubuntu1) natty; urgency=low

  * Fresh snapshot.
  * Updated watch file to also know about the new tarballs place.
  * Update Maintainer to point to myself.
  * Add a get-orig-source target to debian/rules.

 -- Soren Hansen <soren@ubuntu.com>  Sat, 15 Jan 2011 00:19:38 +0100

swift (1.0.99+1.1.0rc1-1) unstable; urgency=low

  * New upstream release.
  * Updated to standards version 3.9.1.
  * Use jquery package to provide jquery.js.
  * Updated some of the control file to make lintian happy.

 -- Monty Taylor <mordred@inaugust.com>  Tue, 19 Oct 2010 14:32:17 -0700

swift (1.0.2-7) unstable; urgency=low

  * Added swift-bench to swift package.

 -- Monty Taylor <mordred@inaugust.com>  Mon, 18 Oct 2010 09:14:22 -0700

swift (1.0.2-6) unstable; urgency=low

  * swift-auth-create-account is now swift-auth-add-user.

 -- Greg Holt <gholt@rackspace.com>  Fri, 03 Sep 2010 13:32:20 +0000

swift (1.0.2-5) unstable; urgency=low

  * Add a step in debian/rules to create doc/build if it doesn't exist.

 -- Monty Taylor <mordred@inaugust.com>  Wed, 25 Aug 2010 08:55:45 -0700

swift (1.0.2-4) unstable; urgency=low

  * Fixed the depend on sphinx - it actually only needs to be >= 1.0.
  * Added paste-deploy as a depend.

 -- Monty Taylor <mordred@inaugust.com>  Tue, 24 Aug 2010 12:02:31 -0700

swift (1.0.2-3) unstable; urgency=low

  [ Greg Holt ]
  * Added a png to the docs.

  [ Monty Taylor ]
  * Add rsync and remove duplicate net-tools dependency.
  * Added Jay Payne to uploaders.
  * Added Greg Holt to uploaders.
  * Updated VCS location to use UDD locations. 
  * We actually depend on 1.0 of sphinx.

 -- Monty Taylor <mordred@inaugust.com>  Tue, 24 Aug 2010 00:02:00 -0700

swift (1.0.2-2) unstable; urgency=low

  * Created python-swift package and actually put the python files in it.
  * Added python build dep.
  * Added debhelper token to postinst script. Also removed the
    byte-compiling of the files, since python-support should do that for us.
  * Cleaned up control file - removed homepage entries in description,
    removed trailing periods.
  * Changed provides in swift-proxy to match policy.

 -- Monty Taylor <mordred@inaugust.com>  Wed, 28 Jul 2010 13:32:55 -0700

swift (1.0.2-1) unstable; urgency=low

  * New upstream release.
  * Added VCS info to control file.

 -- Monty Taylor <mordred@inaugust.com>  Thu, 22 Jul 2010 18:32:02 -0500

swift (1.0.1-1) unstable; urgency=low

  * New upstream release.

 -- Monty Taylor <mordred@inaugust.com>  Mon, 19 Jul 2010 11:22:41 -0500

swift (1.0.0-1) unstable; urgency=low

  [ Michael Barton ]
  * Initial release

  [ Monty Taylor ]
  * Added docs to doc system.

 -- Monty Taylor <mordred@inaugust.com>  Wed, 14 Jul 2010 10:41:11 -0500<|MERGE_RESOLUTION|>--- conflicted
+++ resolved
@@ -1,6 +1,3 @@
-<<<<<<< HEAD
-swift (1.4.8-3) UNRELEASED; urgency=low
-=======
 swift (1.8.0~rc2-1) experimental; urgency=low
 
   * New upstream release.
@@ -35,21 +32,13 @@
   * Imported Ubuntu patch to stop accessing network when building docs.
   * Fixes a log_daemon_msg typo present in most swift init scripts.
   * Removes useless "swift is open source software" from long description.
->>>>>>> 60715e40
 
   [ Julien Danjou ]
   * Add /var/cache/swift to use swift-recon
   * Add configuration and cron job for swift-recon
   * Move swift-recon-cron to swift-object
 
-<<<<<<< HEAD
-  [ Mehdi Abaakouk ]
-  * Update gbp.conf
-
- -- Julien Danjou <acid@debian.org>  Tue, 03 Apr 2012 17:45:30 +0200
-=======
  -- Thomas Goirand <zigo@debian.org>  Mon, 17 Dec 2012 15:34:54 +0000
->>>>>>> 60715e40
 
 swift (1.4.8-2) unstable; urgency=high
 
