<<<<<<< HEAD
swift (2.9.0-2) UNRELEASED; urgency=medium

  * Removed doctrees from doc to make build reproducible
  * Moved swift-recon and swift-object-expirer manpages to correct binary
    packages
  * Moved swift-config cli to swift binary package

 -- Ondřej Nový <onovy@debian.org>  Sat, 13 Aug 2016 15:39:47 +0200

swift (2.9.0-1) experimental; urgency=medium

  * Rebased on 2.7.0-9
  * New upstream release
  * Changed (build) depends for new upstream release
  * Build API ref and install guide documentation
  * Added libjs-jquery, libjs-underscore and libjs-bootstrap dependency to
    swift-doc
  * Moved base documentation to "base" directory

 -- Ondřej Nový <onovy@debian.org>  Sun, 17 Jul 2016 23:15:09 +0200

swift (2.8.0-2) experimental; urgency=medium

  * Rebased on 2.7.0-7

 -- Ondřej Nový <onovy@debian.org>  Wed, 06 Jul 2016 00:35:48 +0200

swift (2.8.0-1) experimental; urgency=medium

  * New upstream release
  * Removed build depend on git, not needed anymore
  * Added missed example configs to docs
  * Use dh_installdocs -A for installing AUTHORS file

 -- Ondřej Nový <novy@ondrej.org>  Tue, 14 Jun 2016 20:23:21 +0200
=======
swift (2.7.0-10) unstable; urgency=medium

  * Stop services first when upgrading from < 2.6.0-2 version

 -- Ondřej Nový <onovy@debian.org>  Wed, 21 Sep 2016 19:34:00 +0200
>>>>>>> d0822924

swift (2.7.0-9) unstable; urgency=medium

  * Ignore errors when trying to restart rsyslog service in postrm too
    (Closes: #830586)

 -- Ondřej Nový <onovy@debian.org>  Mon, 11 Jul 2016 09:14:29 +0200

swift (2.7.0-8) unstable; urgency=medium

  * Ignore errors when trying to restart rsyslog service and be more robust

 -- Ondřej Nový <onovy@debian.org>  Thu, 07 Jul 2016 16:06:46 +0200

swift (2.7.0-7) unstable; urgency=medium

  * Check for ring files before starting service (Closes: #829375)
  * Remove all swift directories on purge
  * Added missed example configs to docs
  * Use dh_installdocs -A for installing AUTHORS file
  * Added support for nodocs in DEB_BUILD_OPTIONS
  * Use dh-exec for installing configs
  * Use adm group for log directory
  * Log to /var/log/swift and not to generic logfile

 -- Ondřej Nový <onovy@debian.org>  Tue, 05 Jul 2016 23:24:04 +0200

swift (2.7.0-6) unstable; urgency=medium

  * Don't add user swift to adm group
  * d/{control,copyright}: Use my @debian.org email address

 -- Ondřej Nový <onovy@debian.org>  Tue, 21 Jun 2016 17:41:38 +0200

swift (2.7.0-5) unstable; urgency=medium

  * Bumped required version of python-setuptools to 20.6.8
  * Use OSLO_PACKAGE_VERSION from openstack-pkg-tools

 -- Ondřej Nový <novy@ondrej.org>  Tue, 14 Jun 2016 16:59:08 +0200

swift (2.7.0-4) unstable; urgency=medium

  * Bump required openstack-pkg-tools version to 45
  * Removed run depends on python-setuptools
  * Removed (build-)depends on python-paste, it's satisfied by
    python-pastedeploy
  * Added python-keystoneclient to Build-Depends-Indep

 -- Ondřej Nový <novy@ondrej.org>  Thu, 09 Jun 2016 08:40:52 +0200

swift (2.7.0-3) unstable; urgency=medium

  * Standards-Version is 3.9.8 now (no change)
  * Fix copyright year in documentation to make build reproducible
  * Use pkgos includes inside postinst
  * Sort inputs in d/rules to make build reproducible
  * Override false-positive Lintian: spelling-error-in-copyright Thier Their
  * Removed d/source/include-binaries, not needed anymore
  * Change directory to $ADTTMP before running Debian tests
  * wrap-and-sort -t -a
  * Added Documentation to systemd units

 -- Ondřej Nový <novy@ondrej.org>  Thu, 28 Apr 2016 21:33:07 +0200

swift (2.7.0-2) unstable; urgency=medium

  * Uploading to unstable
  * Ignore errors when starting daemons during package install

 -- Ondřej Nový <novy@ondrej.org>  Mon, 04 Apr 2016 10:53:24 +0200

swift (2.7.0-1) experimental; urgency=medium

  * New upstream release
  * Support of multiple conf files in /etc/swift/*-server/ directories
  * Added dh-python build-depends
  * Bumped python-pyeclib required version
  * Enabled autostarting of all daemons

 -- Ondřej Nový <novy@ondrej.org>  Sun, 27 Mar 2016 23:24:34 +0200

swift (2.6.0-2) experimental; urgency=medium

  [ Ondřej Nový ]
  * Added Debian tests.
  * Removed swift-init.
  * Systemd support.
  * Added container-sync config files.
  * Changed all dependencies to same version of swift package.
  * Changed shell of "swift" user to /bin/false.
  * Add user "swift" to group "adm", not replace group list.
  * Standards-Version is 3.9.7 now (no change).
  * Fixed Vcs URL.

  [ Thomas Goirand ]
  * Added a backups folder in /etc/swift/backups which links back to
    /var/backups/swift.

 -- Ondřej Nový <novy@ondrej.org>  Wed, 02 Mar 2016 16:42:53 +0100

swift (2.6.0-1) experimental; urgency=medium

  [ Ondřej Nový ]

  * New upstream release.
  * Removed useless shlibs dependency.
  * Watch file fixed.
  * Removed PyEClib requirements patching.
  * Removed simplejson dependency.
  * Bumbed eventlet and dnspython dependency to new versions.
  * Added python-os-testr build dependency.
  * Added git build dependency.
  * wrap-and-sort -t -a
  * Removed wrong systemd unit files.
  * Removed libjerasure2 build dependency.

  [ Ivan Udovichenko ]

  * d/rules: Fix config location for swift-object-expirer service.
  * d/control: Add Breaks field to swift-object-expirer package.

 -- Ondřej Nový <novy@ondrej.org>  Wed, 20 Jan 2016 05:31:21 -0500

swift (2.5.0-2) unstable; urgency=medium

  [ Ondřej Nový ]
  * Added cron job for drive audit.
  * Removed python-swiftclient dependency.
  * Added libjerasure2 build dependency.
  * Added myself to copyright file.
  * Fixed debian/copyright.
  * Fixed typo in swift-container-sync upstart job.

  [ Marek Kaleta ]
  * Moved drive audit to new package swift-drive-audit.
  * Added myself to copyright file.

 -- Ondřej Nový <novy@ondrej.org>  Sat, 16 Jan 2016 05:05:21 -0500

swift (2.5.0-1) unstable; urgency=medium

  [ Ondřej Nový ]
  * New upstream release.
  * Workaround swift-init bug and send SIGKILL if SIGTERM is not successful.
    Thanks to Petr Kuběna <petr.kubena@firma.seznam.cz>
  * Moved same parts of init scripts to template.
  * Allows one to change kill-interval in swift-init.
  * man pages cleanup.

  [ Thomas Goirand ]
  * Removed Pre-Depends on dpkg.
  * Removed Breaks+Replaces now obsolete after the release of Jessie.

 -- Thomas Goirand <zigo@debian.org>  Thu, 22 Oct 2015 20:54:44 +0000

swift (2.4.0-1) unstable; urgency=medium

  [ Ondřej Nový ]
  * New upstream release.
  * swift-object-reconstructor init script is correctly installed now.
  * Fixed service name of object-expirer.
  * Added container-sync init script.
  * All init scripts is using swift-init.
  * Added myself as uploader.

  [ Thomas Goirand ]
  * Adds patch-requirements.txt-to-allow-pyeclib-versions.patch.

 -- Thomas Goirand <zigo@debian.org>  Mon, 14 Sep 2015 13:21:00 +0000

swift (2.3.0-1) unstable; urgency=medium

  * New upstream release.
  * Added python-pyeclib as (build-)depends, bumped eventlet required version
    to 0.16.1, and removed a few versions already provided by Jessie.
  * Standards-Version is now 3.9.6.
  * Removed applied upstream patch:
    - CVE-2015-1856_Prevent-unauthorized-delete-in-versioned-container.patch
  * Added usr/bin/swift-object-reconstructor to swift-object.
  * Added startup scripts for swift-container-reconciler and
    swift-object-reconstructor. Thanks to <ondrej.novy@firma.seznam.cz> for the
    bug report and patch (Closes: #788450).

 -- Thomas Goirand <zigo@debian.org>  Thu, 04 Jun 2015 09:49:04 +0200

swift (2.2.0-3) unstable; urgency=medium

  * Fixed swift user creation (standardized on pkgos way).

 -- Thomas Goirand <zigo@debian.org>  Tue, 30 Jun 2015 17:03:05 +0200

swift (2.2.0-2) unstable; urgency=high

  * CVE-2015-1856 & OSSA 2015-006: Unauthorized delete of versioned Swift
    object. Applied upstream patch: Prevent unauthorized delete in versioned
    container (Closes: #783163).

 -- Thomas Goirand <zigo@debian.org>  Thu, 23 Apr 2015 09:42:47 +0200

swift (2.2.0-1) unstable; urgency=medium

  * New upstream release.
  * Removed the no intersphinx patch.

 -- Thomas Goirand <zigo@debian.org>  Thu, 16 Oct 2014 12:44:38 +0000

swift (2.2.0~rc1-1) unstable; urgency=medium

  * New upstream release.

 -- Thomas Goirand <zigo@debian.org>  Wed, 08 Oct 2014 22:29:36 +0800

swift (2.1.0-1) unstable; urgency=medium

  * New upstream release.
  * Removed CVE-2014-3497_properly_quote_www-authenticate_header_value.patch
    applied upstream.
  * Added new command lines into packages:
    - usr/bin/swift-container-info
    - usr/bin/swift-container-reconciler
    - usr/bin/swift-reconciler-enqueue
    - usr/bin/swift-account-info
  * Added new package (+init script): swift-account-expirer (Closes: #760363).

 -- Thomas Goirand <zigo@debian.org>  Tue, 01 Jul 2014 19:31:22 +0800

swift (1.13.1-1) unstable; urgency=high

  * New upstream release.
  * CVE-2014-3497: XSS in Swift requests through WWW-Authenticate header.
    Appilied upstream patch properly_quote_www-authenticate_header_value.patch
    (Closes: #752087).

 -- Thomas Goirand <zigo@debian.org>  Sat, 12 Apr 2014 11:19:56 +0800

swift (1.12.0-1) unstable; urgency=medium

  * New upstream release (Closes: #737638).
  * Added new (build-)dependency: python-dnspython.
  * Removed CVE-2014-0006 patch, applied upstream.
  * Added PYTHONPATH=. when running unit tests.

 -- Thomas Goirand <zigo@debian.org>  Tue, 04 Feb 2014 23:21:54 +0800

swift (1.11.0-2) unstable; urgency=high

  * CVE-2014-0006: Use constant time comparison in tempURL. Applied upstream
    patch (Closes: #735582).
  * Fix sphinx doc building.

 -- Thomas Goirand <zigo@debian.org>  Fri, 17 Jan 2014 00:31:56 +0800

swift (1.11.0-1) unstable; urgency=medium

  * New upstream relase.
  * Removed swift-bench things, since that's gone from upstream project (it's
    moved as a separate project at https://github.com/openstack/swift-bench).

 -- Thomas Goirand <zigo@debian.org>  Fri, 13 Dec 2013 17:21:20 +0800

swift (1.10.0-1) unstable; urgency=low

  * New upstream release.
  * Uploading to unstable.

 -- Thomas Goirand <zigo@debian.org>  Fri, 18 Oct 2013 01:08:31 +0800

swift (1.10.0~rc1-1) experimental; urgency=low

  * New upstream release.
  * Removed applied upstream patches.

 -- Thomas Goirand <zigo@debian.org>  Thu, 10 Oct 2013 11:59:08 +0800

swift (1.8.0-7) unstable; urgency=low

  * Added "Account Quota Correction" patch.

 -- Thomas Goirand <zigo@debian.org>  Thu, 26 Sep 2013 16:03:31 +0800

swift (1.8.0-6) unstable; urgency=low

  [ Thomas Goirand ]
  * Renamed all init script with .init extension in the debian folder, so it is
    more easy to list them with ls.
  * Added upstart scripts.
  * Added myself and Julien in debian/copyright for the packaging, plus
    Canonical for the upstart jobs.
  * Removes unwanted python-webob (build-)depends (Closes: #715452).
  * CVE-2013-4155: DoS using superfluous object tombstones. Upstream patch
    fixes handling of DELETE obj reqs with old timestamp (Closes: #719008).

  [ Julien Cristau ]
  * CVE-2013-2161: Check user input in XML responses (closes: #712202)

 -- Thomas Goirand <zigo@debian.org>  Fri, 28 Jun 2013 15:33:19 +0800

swift (1.8.0-5) unstable; urgency=low

  * swift-account should be Breaks+Replaces: swift (<< 1.8.0-4~) to allow to
    do backports.
  * Added Fix-formpost-with-queries-without-user_agent.patch.

 -- Thomas Goirand <zigo@debian.org>  Mon, 17 Jun 2013 15:14:15 +0800

swift (1.8.0-4) unstable; urgency=low

  * Corrects a mistake with the location of the account-server.conf, which
    should have been in swift-account and not the swift package. As a
    consequence, adds Breaks+Replaces: swift (<< 1.8.0-4) (Closes: #710916).

 -- Thomas Goirand <zigo@debian.org>  Tue, 04 Jun 2013 00:04:35 +0800

swift (1.8.0-3) unstable; urgency=low

  * Ran wrap-and-sort.
  * Installs a default configuration file for swift-dispersion-report
    (Closes: #668775), thanks to Loic Dachary <loic@dachary.org> for reporting.
  * Now using upstream manpages when available.
  * Now using upstream configuration files as default in /etc/swift
    (Closes: #661811)

 -- Thomas Goirand <zigo@debian.org>  Sat, 01 Jun 2013 19:55:10 +0800

swift (1.8.0-2) unstable; urgency=low

  * Upload to unstable.
  * Updates the Allow-all-headers-requested-for-CORS.patch.

 -- Thomas Goirand <zigo@debian.org>  Wed, 15 May 2013 22:32:52 +0800

swift (1.8.0-1) experimental; urgency=low

  * New upstream release.

 -- Thomas Goirand <zigo@debian.org>  Wed, 03 Apr 2013 20:30:31 +0800

swift (1.7.5-3) experimental; urgency=low

  * New upstream release.
  * Fixed typoe dependency to python-swiftclient (and not python-swift-client).
  * Removed patches now applied upstream.

 -- Thomas Goirand <zigo@debian.org>  Wed, 03 Apr 2013 20:31:31 +0800

swift (1.7.5-2) experimental; urgency=low

  * Added missing python-swiftclient dependency in swift-account. Thanks to
    Viktor Křivák for reporting (Closes: #703623).
  * Adds adds Add-handler-for-CORS-actual-requests.patch.

 -- Thomas Goirand <zigo@debian.org>  Fri, 22 Mar 2013 01:01:47 +0800

swift (1.7.5-1) experimental; urgency=low

  [ Mehdi Abaakouk ]
  * New upstream release
  * Fixed -x switch issue in swift-bench

  [ Thomas Goirand ]
  * Fixed wrong format URL in debian/copyright.
  * Added missing AUTHORS file in all packages.
  * Removed useless X-Python-Version: >= 2.6 in control, since we already
  Build-Depends: on python-all (>=2.6.6-3~).
  * Removed \r from debian/copyright.
  * Added missing Provides: ${python:Provides}, uses same short desc as in
  Ubuntu, Break with versions << 1.6 (because of the python-swiftclient
  package).
  * Imported Ubuntu patch to stop accessing network when building docs.
  * Fixes a log_daemon_msg typo present in most swift init scripts.
  * Removes useless "swift is open source software" from long description.

  [ Julien Danjou ]
  * Add /var/cache/swift to use swift-recon
  * Add configuration and cron job for swift-recon
  * Move swift-recon-cron to swift-object

 -- Thomas Goirand <zigo@debian.org>  Mon, 17 Dec 2012 15:34:54 +0000

swift (1.4.8-2) unstable; urgency=high

  * CVE-2012-4406: Do not use pickle for serialization in memcache, but JSON
  (Closes: #686812).

 -- Thomas Goirand <zigo@debian.org>  Thu, 06 Sep 2012 08:40:18 +0000

swift (1.4.8-1) unstable; urgency=low

  * New upstream release.

 -- Ghe Rivero <ghe.rivero@stackops.com>  Fri, 23 Mar 2012 08:09:54 +0100

swift (1.4.6-1) unstable; urgency=low

  * New upstream release

 -- Ghe Rivero <ghe.rivero@stackops.com>  Mon, 13 Feb 2012 11:28:38 +0100

swift (1.4.5-1) unstable; urgency=low

  * New upstream release.

 -- Ghe Rivero <ghe@debian.org>  Mon, 09 Jan 2012 16:18:17 +0100

swift (1.4.4+git145-g89ef1f4-1) experimental; urgency=low

  * New snapshot release.

 -- Ghe Rivero <ghe@debian.org>  Wed, 04 Jan 2012 09:56:14 +0100

swift (1.4.4+git135-g913cfcf-1) experimental; urgency=low

  * New snapshot release.

 -- Ghe Rivero <ghe@debian.org>  Wed, 28 Dec 2011 08:35:37 +0100

swift (1.4.4-2) unstable; urgency=low

  * Do not install test (Closes: #649908)

 -- Julien Danjou <acid@debian.org>  Mon, 19 Dec 2011 14:02:51 +0100

swift (1.4.4-1) unstable; urgency=low

  * New upstream release.
  * Remove useless provides in control.

 -- Julien Danjou <acid@debian.org>  Thu, 24 Nov 2011 17:17:46 +0100

swift (1.4.3-1) unstable; urgency=low

  * [984c1f2] Imported Upstream version 1.4.3
     - Closes: #629998  no more st binary
  * Some package cleanup and sync with ubuntu pkg

 -- Ghe Rivero <ghe@debian.org>  Tue, 08 Nov 2011 08:25:40 +0100

swift (1.3.0-1) unstable; urgency=low

  * Added missing adduser and lsb-base dependency.
  * Made the long description longer (it was really minimalistic).
  * Reworked all Debian init.d scripts.
  * Added many missing manpages.
  * Added default container-server.conf & object-server.conf files.

 -- Thomas Goirand <zigo@debian.org>  Tue, 10 May 2011 09:24:33 +0000

swift (1.3.0-0ubuntu1) natty; urgency=low

  * New upstream release. 

 -- Chuck Short <zulcss@ubuntu.com>  Fri, 15 Apr 2011 08:25:53 -0400

swift (1.3-rc+bzr266-0ubuntu1) UNRELEASED; urgency=low

  * New upstream release.

 -- Chuck Short <zulcss@ubuntu.com>  Thu, 14 Apr 2011 09:38:42 -0400

swift (1.2.0+bzr208-0ubuntu1) natty; urgency=low

  * New upstream release. 

 -- Chuck Short <zulcss@ubuntu.com>  Tue, 12 Apr 2011 10:32:30 -0400

swift (1.2.0-0ubuntu1) natty; urgency=low

  * New upstream release.
  * Updated VC locations in control file.
  * Set maintainer properly for Ubuntu.

 -- Monty Taylor <mordred@inaugust.com>  Wed, 16 Feb 2011 08:50:48 -0800

swift (1.1.0+bzr173-0ubuntu1) natty; urgency=low

  * Fresh snapshot.
  * Updated watch file to also know about the new tarballs place.
  * Update Maintainer to point to myself.
  * Add a get-orig-source target to debian/rules.

 -- Soren Hansen <soren@ubuntu.com>  Sat, 15 Jan 2011 00:19:38 +0100

swift (1.0.99+1.1.0rc1-1) unstable; urgency=low

  * New upstream release.
  * Updated to standards version 3.9.1.
  * Use jquery package to provide jquery.js.
  * Updated some of the control file to make lintian happy.

 -- Monty Taylor <mordred@inaugust.com>  Tue, 19 Oct 2010 14:32:17 -0700

swift (1.0.2-7) unstable; urgency=low

  * Added swift-bench to swift package.

 -- Monty Taylor <mordred@inaugust.com>  Mon, 18 Oct 2010 09:14:22 -0700

swift (1.0.2-6) unstable; urgency=low

  * swift-auth-create-account is now swift-auth-add-user.

 -- Greg Holt <gholt@rackspace.com>  Fri, 03 Sep 2010 13:32:20 +0000

swift (1.0.2-5) unstable; urgency=low

  * Add a step in debian/rules to create doc/build if it doesn't exist.

 -- Monty Taylor <mordred@inaugust.com>  Wed, 25 Aug 2010 08:55:45 -0700

swift (1.0.2-4) unstable; urgency=low

  * Fixed the depend on sphinx - it actually only needs to be >= 1.0.
  * Added paste-deploy as a depend.

 -- Monty Taylor <mordred@inaugust.com>  Tue, 24 Aug 2010 12:02:31 -0700

swift (1.0.2-3) unstable; urgency=low

  [ Greg Holt ]
  * Added a png to the docs.

  [ Monty Taylor ]
  * Add rsync and remove duplicate net-tools dependency.
  * Added Jay Payne to uploaders.
  * Added Greg Holt to uploaders.
  * Updated VCS location to use UDD locations. 
  * We actually depend on 1.0 of sphinx.

 -- Monty Taylor <mordred@inaugust.com>  Tue, 24 Aug 2010 00:02:00 -0700

swift (1.0.2-2) unstable; urgency=low

  * Created python-swift package and actually put the python files in it.
  * Added python build dep.
  * Added debhelper token to postinst script. Also removed the
    byte-compiling of the files, since python-support should do that for us.
  * Cleaned up control file - removed homepage entries in description,
    removed trailing periods.
  * Changed provides in swift-proxy to match policy.

 -- Monty Taylor <mordred@inaugust.com>  Wed, 28 Jul 2010 13:32:55 -0700

swift (1.0.2-1) unstable; urgency=low

  * New upstream release.
  * Added VCS info to control file.

 -- Monty Taylor <mordred@inaugust.com>  Thu, 22 Jul 2010 18:32:02 -0500

swift (1.0.1-1) unstable; urgency=low

  * New upstream release.

 -- Monty Taylor <mordred@inaugust.com>  Mon, 19 Jul 2010 11:22:41 -0500

swift (1.0.0-1) unstable; urgency=low

  [ Michael Barton ]
  * Initial release

  [ Monty Taylor ]
  * Added docs to doc system.

 -- Monty Taylor <mordred@inaugust.com>  Wed, 14 Jul 2010 10:41:11 -0500<|MERGE_RESOLUTION|>--- conflicted
+++ resolved
@@ -1,4 +1,3 @@
-<<<<<<< HEAD
 swift (2.9.0-2) UNRELEASED; urgency=medium
 
   * Removed doctrees from doc to make build reproducible
@@ -34,13 +33,12 @@
   * Use dh_installdocs -A for installing AUTHORS file
 
  -- Ondřej Nový <novy@ondrej.org>  Tue, 14 Jun 2016 20:23:21 +0200
-=======
+
 swift (2.7.0-10) unstable; urgency=medium
 
   * Stop services first when upgrading from < 2.6.0-2 version
 
  -- Ondřej Nový <onovy@debian.org>  Wed, 21 Sep 2016 19:34:00 +0200
->>>>>>> d0822924
 
 swift (2.7.0-9) unstable; urgency=medium
 
