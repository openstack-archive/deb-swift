--- conflicted
+++ resolved
@@ -1,10 +1,3 @@
-<<<<<<< HEAD
-swift (2.7.0-6~bpo8+1) jessie-backports; urgency=medium
-
-  * Rebuild for jessie-backports.
-
- -- Ondřej Nový <onovy@debian.org>  Mon, 27 Jun 2016 19:57:42 +0200
-=======
 swift (2.7.0-9) unstable; urgency=medium
 
   * Ignore errors when trying to restart rsyslog service in postrm too
@@ -30,7 +23,6 @@
   * Log to /var/log/swift and not to generic logfile
 
  -- Ondřej Nový <onovy@debian.org>  Tue, 05 Jul 2016 23:24:04 +0200
->>>>>>> 79a06990
 
 swift (2.7.0-6) unstable; urgency=medium
 
