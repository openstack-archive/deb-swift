--- conflicted
+++ resolved
@@ -1,4 +1,3 @@
-<<<<<<< HEAD
 swift (2.8.0-2) UNRELEASED; urgency=medium
 
   * Changed my email to new one
@@ -16,14 +15,13 @@
   * Use dh_installdocs -A for installing AUTHORS file
 
  -- Ondřej Nový <novy@ondrej.org>  Tue, 14 Jun 2016 20:23:21 +0200
-=======
+
 swift (2.7.0-6) unstable; urgency=medium
 
   * Don't add user swift to adm group
   * d/{control,copyright}: Use my @debian.org email address
 
  -- Ondřej Nový <onovy@debian.org>  Tue, 21 Jun 2016 17:41:38 +0200
->>>>>>> 559404ae
 
 swift (2.7.0-5) unstable; urgency=medium
 
