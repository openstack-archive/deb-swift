--- conflicted
+++ resolved
@@ -1,9 +1,6 @@
-<<<<<<< HEAD
 swift (2.8.0-2) UNRELEASED; urgency=medium
 
-  * Rebased on 2.7.0-6
-  * Use adm group for log directory
-  * Remove all swift directories on purge
+  * Rebased on 2.7.0-7
 
  -- Ondřej Nový <onovy@debian.org>  Mon, 20 Jun 2016 17:24:34 +0200
 
@@ -15,7 +12,7 @@
   * Use dh_installdocs -A for installing AUTHORS file
 
  -- Ondřej Nový <novy@ondrej.org>  Tue, 14 Jun 2016 20:23:21 +0200
-=======
+
 swift (2.7.0-7) unstable; urgency=medium
 
   * Check for ring files before starting service (Closes: #829375)
@@ -28,7 +25,6 @@
   * Log to /var/log/swift and not to generic logfile
 
  -- Ondřej Nový <onovy@debian.org>  Tue, 05 Jul 2016 23:24:04 +0200
->>>>>>> 56a4d093
 
 swift (2.7.0-6) unstable; urgency=medium
 
