--- conflicted
+++ resolved
@@ -10,10 +10,6 @@
 
 usermod -G adm swift
 
-<<<<<<< HEAD
-chown swift:swift /var/cache/swift
-=======
 chown swift:swift /var/cache/swift
 
-exit 0
->>>>>>> 60715e40
+exit 0