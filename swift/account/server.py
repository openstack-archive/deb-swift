--- conflicted
+++ resolved
@@ -29,13 +29,8 @@
 from xml.sax import saxutils
 
 from swift.common.db import AccountBroker
-<<<<<<< HEAD
 from swift.common.utils import get_logger, get_param, hash_path, \
     normalize_timestamp, split_path, storage_directory
-=======
-from swift.common.utils import get_param, split_path, storage_directory, \
-    hash_path, get_logger
->>>>>>> 2c596c0a
 from swift.common.constraints import ACCOUNT_LISTING_LIMIT, \
     check_mount, check_float, check_xml_encodable
 from swift.common.db_replicator import ReplicatorRpc
