--- conflicted
+++ resolved
@@ -30,8 +30,6 @@
 
 DATADIR = 'accounts'
 
-<<<<<<< HEAD
-=======
 
 POLICY_STAT_TRIGGER_SCRIPT = """
     CREATE TRIGGER container_insert_ps AFTER INSERT ON container
@@ -54,7 +52,6 @@
 
 """
 
->>>>>>> 1feaf6e2
 
 class AccountBroker(DatabaseBroker):
     """Encapsulates working with an account database."""
