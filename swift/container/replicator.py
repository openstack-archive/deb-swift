--- conflicted
+++ resolved
@@ -13,9 +13,6 @@
 # See the License for the specific language governing permissions and
 # limitations under the License.
 
-<<<<<<< HEAD
-from swift.container.backend import ContainerBroker, DATADIR
-=======
 import os
 import itertools
 import time
@@ -26,7 +23,6 @@
 from swift.container.reconciler import (
     MISPLACED_OBJECTS_ACCOUNT, incorrect_policy_index,
     get_reconciler_container_name, get_row_to_q_entry_translater)
->>>>>>> 1feaf6e2
 from swift.common import db_replicator
 from swift.common.storage_policy import POLICIES
 from swift.common.exceptions import DeviceUnavailable
