--- conflicted
+++ resolved
@@ -30,8 +30,6 @@
 
 DATADIR = 'containers'
 
-<<<<<<< HEAD
-=======
 POLICY_STAT_TABLE_CREATE = '''
     CREATE TABLE policy_stat (
         storage_policy_index INTEGER PRIMARY KEY,
@@ -135,7 +133,6 @@
     END;
 '''
 
->>>>>>> 1feaf6e2
 
 class ContainerBroker(DatabaseBroker):
     """Encapsulates working with a container database."""
