# Copyright (c) 2010-2012 OpenStack Foundation
#
# Licensed under the Apache License, Version 2.0 (the "License");
# you may not use this file except in compliance with the License.
# You may obtain a copy of the License at
#
#    http://www.apache.org/licenses/LICENSE-2.0
#
# Unless required by applicable law or agreed to in writing, software
# distributed under the License is distributed on an "AS IS" BASIS,
# WITHOUT WARRANTIES OR CONDITIONS OF ANY KIND, either express or
# implied.
# See the License for the specific language governing permissions and
# limitations under the License.

import os
import time
import traceback
from swift import gettext_ as _
from xml.etree.cElementTree import Element, SubElement, tostring

from eventlet import Timeout

import swift.common.db
from swift.container.backend import ContainerBroker, DATADIR
<<<<<<< HEAD
=======
from swift.container.replicator import ContainerReplicatorRpc
>>>>>>> 1feaf6e2
from swift.common.db import DatabaseAlreadyExists
from swift.common.container_sync_realms import ContainerSyncRealms
from swift.common.request_helpers import get_param, get_listing_content_type, \
    split_and_validate_path, is_sys_or_user_meta
from swift.common.utils import get_logger, hash_path, public, \
    Timestamp, storage_directory, validate_sync_to, \
    config_true_value, json, timing_stats, replication, \
    override_bytes_from_content_type, get_log_line
from swift.common.constraints import check_mount, valid_timestamp, check_utf8
from swift.common import constraints
from swift.common.bufferedhttp import http_connect
from swift.common.exceptions import ConnectionTimeout
from swift.common.http import HTTP_NOT_FOUND, is_success
from swift.common.storage_policy import POLICIES, POLICY_INDEX
from swift.common.swob import HTTPAccepted, HTTPBadRequest, HTTPConflict, \
    HTTPCreated, HTTPInternalServerError, HTTPNoContent, HTTPNotFound, \
    HTTPPreconditionFailed, HTTPMethodNotAllowed, Request, Response, \
    HTTPInsufficientStorage, HTTPException, HeaderKeyDict

<<<<<<< HEAD
=======

def gen_resp_headers(info, is_deleted=False):
    """
    Convert container info dict to headers.
    """
    # backend headers are always included
    headers = {
        'X-Backend-Timestamp': Timestamp(info.get('created_at', 0)).internal,
        'X-Backend-PUT-Timestamp': Timestamp(info.get(
            'put_timestamp', 0)).internal,
        'X-Backend-DELETE-Timestamp': Timestamp(
            info.get('delete_timestamp', 0)).internal,
        'X-Backend-Status-Changed-At': Timestamp(
            info.get('status_changed_at', 0)).internal,
        POLICY_INDEX: info.get('storage_policy_index', 0),
    }
    if not is_deleted:
        # base container info on deleted containers is not exposed to client
        headers.update({
            'X-Container-Object-Count': info.get('object_count', 0),
            'X-Container-Bytes-Used': info.get('bytes_used', 0),
            'X-Timestamp': Timestamp(info.get('created_at', 0)).normal,
            'X-PUT-Timestamp': Timestamp(
                info.get('put_timestamp', 0)).normal,
        })
    return headers

>>>>>>> 1feaf6e2

class ContainerController(object):
    """WSGI Controller for the container server."""

    # Ensure these are all lowercase
    save_headers = ['x-container-read', 'x-container-write',
                    'x-container-sync-key', 'x-container-sync-to']

    def __init__(self, conf, logger=None):
        self.logger = logger or get_logger(conf, log_route='container-server')
        self.log_requests = config_true_value(conf.get('log_requests', 'true'))
        self.root = conf.get('devices', '/srv/node')
        self.mount_check = config_true_value(conf.get('mount_check', 'true'))
        self.node_timeout = int(conf.get('node_timeout', 3))
        self.conn_timeout = float(conf.get('conn_timeout', 0.5))
        replication_server = conf.get('replication_server', None)
        if replication_server is not None:
            replication_server = config_true_value(replication_server)
        self.replication_server = replication_server
        #: ContainerSyncCluster instance for validating sync-to values.
        self.realms_conf = ContainerSyncRealms(
            os.path.join(
                conf.get('swift_dir', '/etc/swift'),
                'container-sync-realms.conf'),
            self.logger)
        #: The list of hosts we're allowed to send syncs to. This can be
        #: overridden by data in self.realms_conf
        self.allowed_sync_hosts = [
            h.strip()
            for h in conf.get('allowed_sync_hosts', '127.0.0.1').split(',')
            if h.strip()]
        self.replicator_rpc = ContainerReplicatorRpc(
            self.root, DATADIR, ContainerBroker, self.mount_check,
            logger=self.logger)
        self.auto_create_account_prefix = \
            conf.get('auto_create_account_prefix') or '.'
        if config_true_value(conf.get('allow_versions', 'f')):
            self.save_headers.append('x-versions-location')
        swift.common.db.DB_PREALLOCATION = \
            config_true_value(conf.get('db_preallocation', 'f'))

    def _get_container_broker(self, drive, part, account, container, **kwargs):
        """
        Get a DB broker for the container.

        :param drive: drive that holds the container
        :param part: partition the container is in
        :param account: account name
        :param container: container name
        :returns: ContainerBroker object
        """
        hsh = hash_path(account, container)
        db_dir = storage_directory(DATADIR, part, hsh)
        db_path = os.path.join(self.root, drive, db_dir, hsh + '.db')
        kwargs.setdefault('account', account)
        kwargs.setdefault('container', container)
        kwargs.setdefault('logger', self.logger)
        return ContainerBroker(db_path, **kwargs)

    def get_and_validate_policy_index(self, req):
        """
        Validate that the index supplied maps to a policy.

        :returns: policy index from request, or None if not present
        :raises: HTTPBadRequest if the supplied index is bogus
        """

        policy_index = req.headers.get(POLICY_INDEX, None)
        if policy_index is None:
            return None

        try:
            policy_index = int(policy_index)
        except ValueError:
            raise HTTPBadRequest(
                request=req, content_type="text/plain",
                body=("Invalid X-Storage-Policy-Index %r" % policy_index))

        policy = POLICIES.get_by_index(policy_index)
        if policy is None:
            raise HTTPBadRequest(
                request=req, content_type="text/plain",
                body=("Invalid X-Storage-Policy-Index %r" % policy_index))
        return int(policy)

    def account_update(self, req, account, container, broker):
        """
        Update the account server(s) with latest container info.

        :param req: swob.Request object
        :param account: account name
        :param container: container name
        :param broker: container DB broker object
        :returns: if all the account requests return a 404 error code,
                  HTTPNotFound response object,
                  if the account cannot be updated due to a malformed header,
                  an HTTPBadRequest response object,
                  otherwise None.
        """
        account_hosts = [h.strip() for h in
                         req.headers.get('X-Account-Host', '').split(',')]
        account_devices = [d.strip() for d in
                           req.headers.get('X-Account-Device', '').split(',')]
        account_partition = req.headers.get('X-Account-Partition', '')

        if len(account_hosts) != len(account_devices):
            # This shouldn't happen unless there's a bug in the proxy,
            # but if there is, we want to know about it.
            self.logger.error(_('ERROR Account update failed: different  '
                                'numbers of hosts and devices in request: '
                                '"%s" vs "%s"') %
                               (req.headers.get('X-Account-Host', ''),
                                req.headers.get('X-Account-Device', '')))
            return HTTPBadRequest(req=req)

        if account_partition:
            updates = zip(account_hosts, account_devices)
        else:
            updates = []

        account_404s = 0

        for account_host, account_device in updates:
            account_ip, account_port = account_host.rsplit(':', 1)
            new_path = '/' + '/'.join([account, container])
            info = broker.get_info()
            account_headers = HeaderKeyDict({
                'x-put-timestamp': info['put_timestamp'],
                'x-delete-timestamp': info['delete_timestamp'],
                'x-object-count': info['object_count'],
                'x-bytes-used': info['bytes_used'],
                'x-trans-id': req.headers.get('x-trans-id', '-'),
                POLICY_INDEX: info['storage_policy_index'],
                'user-agent': 'container-server %s' % os.getpid(),
                'referer': req.as_referer()})
            if req.headers.get('x-account-override-deleted', 'no').lower() == \
                    'yes':
                account_headers['x-account-override-deleted'] = 'yes'
            try:
                with ConnectionTimeout(self.conn_timeout):
                    conn = http_connect(
                        account_ip, account_port, account_device,
                        account_partition, 'PUT', new_path, account_headers)
                with Timeout(self.node_timeout):
                    account_response = conn.getresponse()
                    account_response.read()
                    if account_response.status == HTTP_NOT_FOUND:
                        account_404s += 1
                    elif not is_success(account_response.status):
                        self.logger.error(_(
                            'ERROR Account update failed '
                            'with %(ip)s:%(port)s/%(device)s (will retry '
                            'later): Response %(status)s %(reason)s'),
                            {'ip': account_ip, 'port': account_port,
                             'device': account_device,
                             'status': account_response.status,
                             'reason': account_response.reason})
            except (Exception, Timeout):
                self.logger.exception(_(
                    'ERROR account update failed with '
                    '%(ip)s:%(port)s/%(device)s (will retry later)'),
                    {'ip': account_ip, 'port': account_port,
                     'device': account_device})
        if updates and account_404s == len(updates):
            return HTTPNotFound(req=req)
        else:
            return None

    @public
    @timing_stats()
    def DELETE(self, req):
        """Handle HTTP DELETE request."""
        drive, part, account, container, obj = split_and_validate_path(
            req, 4, 5, True)
        req_timestamp = valid_timestamp(req)
        if self.mount_check and not check_mount(self.root, drive):
            return HTTPInsufficientStorage(drive=drive, request=req)
        # policy index is only relevant for delete_obj (and transitively for
        # auto create accounts)
        obj_policy_index = self.get_and_validate_policy_index(req) or 0
        broker = self._get_container_broker(drive, part, account, container)
        if account.startswith(self.auto_create_account_prefix) and obj and \
                not os.path.exists(broker.db_file):
            try:
                broker.initialize(req_timestamp.internal, obj_policy_index)
            except DatabaseAlreadyExists:
                pass
        if not os.path.exists(broker.db_file):
            return HTTPNotFound()
        if obj:     # delete object
            broker.delete_object(obj, req.headers.get('x-timestamp'),
                                 obj_policy_index)
            return HTTPNoContent(request=req)
        else:
            # delete container
            if not broker.empty():
                return HTTPConflict(request=req)
            existed = Timestamp(broker.get_info()['put_timestamp']) and \
                not broker.is_deleted()
            broker.delete_db(req_timestamp.internal)
            if not broker.is_deleted():
                return HTTPConflict(request=req)
            resp = self.account_update(req, account, container, broker)
            if resp:
                return resp
            if existed:
                return HTTPNoContent(request=req)
            return HTTPNotFound()

<<<<<<< HEAD
    def _update_or_create(self, req, broker, timestamp):
        if not os.path.exists(broker.db_file):
            try:
                broker.initialize(timestamp)
=======
    def _update_or_create(self, req, broker, timestamp, new_container_policy,
                          requested_policy_index):
        """
        Create new database broker or update timestamps for existing database.

        :param req: the swob request object
        :param broker: the broker instance for the container
        :param timestamp: internalized timestamp
        :param new_container_policy: the storage policy index to use
                                     when creating the container
        :param requested_policy_index: the storage policy index sent in the
                                       request, may be None

        :returns: created, a bool, if database did not previously exist
        """
        if not os.path.exists(broker.db_file):
            try:
                broker.initialize(timestamp, new_container_policy)
>>>>>>> 1feaf6e2
            except DatabaseAlreadyExists:
                pass
            else:
                return True  # created
<<<<<<< HEAD
        created = broker.is_deleted()
        broker.update_put_timestamp(timestamp)
        if broker.is_deleted():
            raise HTTPConflict(request=req)
        return created
=======
        recreated = broker.is_deleted()
        if recreated:
            # only set storage policy on deleted containers
            broker.set_storage_policy_index(new_container_policy,
                                            timestamp=timestamp)
        elif requested_policy_index is not None:
            # validate requested policy with existing container
            if requested_policy_index != broker.storage_policy_index:
                raise HTTPConflict(request=req)
        broker.update_put_timestamp(timestamp)
        if broker.is_deleted():
            raise HTTPConflict(request=req)
        if recreated:
            broker.update_status_changed_at(timestamp)
        return recreated
>>>>>>> 1feaf6e2

    @public
    @timing_stats()
    def PUT(self, req):
        """Handle HTTP PUT request."""
        drive, part, account, container, obj = split_and_validate_path(
            req, 4, 5, True)
        req_timestamp = valid_timestamp(req)
        if 'x-container-sync-to' in req.headers:
            err, sync_to, realm, realm_key = validate_sync_to(
                req.headers['x-container-sync-to'], self.allowed_sync_hosts,
                self.realms_conf)
            if err:
                return HTTPBadRequest(err)
        if self.mount_check and not check_mount(self.root, drive):
            return HTTPInsufficientStorage(drive=drive, request=req)
        requested_policy_index = self.get_and_validate_policy_index(req)
        broker = self._get_container_broker(drive, part, account, container)
        if obj:     # put container object
            # obj put expects the policy_index header, default is for
            # legacy support during upgrade.
            obj_policy_index = requested_policy_index or 0
            if account.startswith(self.auto_create_account_prefix) and \
                    not os.path.exists(broker.db_file):
                try:
                    broker.initialize(req_timestamp.internal, obj_policy_index)
                except DatabaseAlreadyExists:
                    pass
            if not os.path.exists(broker.db_file):
                return HTTPNotFound()
            broker.put_object(obj, req_timestamp.internal,
                              int(req.headers['x-size']),
                              req.headers['x-content-type'],
                              req.headers['x-etag'], 0,
                              obj_policy_index)
            return HTTPCreated(request=req)
        else:   # put container
<<<<<<< HEAD
            created = self._update_or_create(req, broker, timestamp)
=======
            if requested_policy_index is None:
                # use the default index sent by the proxy if available
                new_container_policy = req.headers.get(
                    'X-Backend-Storage-Policy-Default', int(POLICIES.default))
            else:
                new_container_policy = requested_policy_index
            created = self._update_or_create(req, broker,
                                             req_timestamp.internal,
                                             new_container_policy,
                                             requested_policy_index)
>>>>>>> 1feaf6e2
            metadata = {}
            metadata.update(
                (key, (value, req_timestamp.internal))
                for key, value in req.headers.iteritems()
                if key.lower() in self.save_headers or
                is_sys_or_user_meta('container', key))
            if 'X-Container-Sync-To' in metadata:
                if 'X-Container-Sync-To' not in broker.metadata or \
                        metadata['X-Container-Sync-To'][0] != \
                        broker.metadata['X-Container-Sync-To'][0]:
                    broker.set_x_container_sync_points(-1, -1)
            broker.update_metadata(metadata)
            resp = self.account_update(req, account, container, broker)
            if resp:
                return resp
            if created:
                return HTTPCreated(request=req)
            else:
                return HTTPAccepted(request=req)

    @public
    @timing_stats(sample_rate=0.1)
    def HEAD(self, req):
        """Handle HTTP HEAD request."""
        drive, part, account, container, obj = split_and_validate_path(
            req, 4, 5, True)
        out_content_type = get_listing_content_type(req)
        if self.mount_check and not check_mount(self.root, drive):
            return HTTPInsufficientStorage(drive=drive, request=req)
        broker = self._get_container_broker(drive, part, account, container,
                                            pending_timeout=0.1,
                                            stale_reads_ok=True)
        info, is_deleted = broker.get_info_is_deleted()
        headers = gen_resp_headers(info, is_deleted=is_deleted)
        if is_deleted:
            return HTTPNotFound(request=req, headers=headers)
        headers.update(
            (key, value)
            for key, (value, timestamp) in broker.metadata.iteritems()
            if value != '' and (key.lower() in self.save_headers or
                                is_sys_or_user_meta('container', key)))
        headers['Content-Type'] = out_content_type
        return HTTPNoContent(request=req, headers=headers, charset='utf-8')

    def update_data_record(self, record):
        """
        Perform any mutations to container listing records that are common to
        all serialization formats, and returns it as a dict.

        Converts created time to iso timestamp.
        Replaces size with 'swift_bytes' content type parameter.

        :params record: object entry record
        :returns: modified record
        """
        (name, created, size, content_type, etag) = record[:5]
        if content_type is None:
            return {'subdir': name}
        response = {'bytes': size, 'hash': etag, 'name': name,
                    'content_type': content_type}
        response['last_modified'] = Timestamp(created).isoformat
        override_bytes_from_content_type(response, logger=self.logger)
        return response

    @public
    @timing_stats()
    def GET(self, req):
        """Handle HTTP GET request."""
        drive, part, account, container, obj = split_and_validate_path(
            req, 4, 5, True)
        path = get_param(req, 'path')
        prefix = get_param(req, 'prefix')
        delimiter = get_param(req, 'delimiter')
        if delimiter and (len(delimiter) > 1 or ord(delimiter) > 254):
            # delimiters can be made more flexible later
            return HTTPPreconditionFailed(body='Bad delimiter')
        marker = get_param(req, 'marker', '')
        end_marker = get_param(req, 'end_marker')
        limit = constraints.CONTAINER_LISTING_LIMIT
        given_limit = get_param(req, 'limit')
        if given_limit and given_limit.isdigit():
            limit = int(given_limit)
            if limit > constraints.CONTAINER_LISTING_LIMIT:
                return HTTPPreconditionFailed(
                    request=req,
                    body='Maximum limit is %d'
                    % constraints.CONTAINER_LISTING_LIMIT)
        out_content_type = get_listing_content_type(req)
        if self.mount_check and not check_mount(self.root, drive):
            return HTTPInsufficientStorage(drive=drive, request=req)
        broker = self._get_container_broker(drive, part, account, container,
                                            pending_timeout=0.1,
                                            stale_reads_ok=True)
        info, is_deleted = broker.get_info_is_deleted()
        resp_headers = gen_resp_headers(info, is_deleted=is_deleted)
        if is_deleted:
            return HTTPNotFound(request=req, headers=resp_headers)
        container_list = broker.list_objects_iter(
            limit, marker, end_marker, prefix, delimiter, path,
            storage_policy_index=info['storage_policy_index'])
        return self.create_listing(req, out_content_type, info, resp_headers,
                                   broker.metadata, container_list, container)

    def create_listing(self, req, out_content_type, info, resp_headers,
                       metadata, container_list, container):
        for key, (value, timestamp) in metadata.iteritems():
            if value and (key.lower() in self.save_headers or
                          is_sys_or_user_meta('container', key)):
                resp_headers[key] = value
        ret = Response(request=req, headers=resp_headers,
                       content_type=out_content_type, charset='utf-8')
        if out_content_type == 'application/json':
            ret.body = json.dumps([self.update_data_record(record)
                                   for record in container_list])
        elif out_content_type.endswith('/xml'):
            doc = Element('container', name=container.decode('utf-8'))
            for obj in container_list:
                record = self.update_data_record(obj)
                if 'subdir' in record:
                    name = record['subdir'].decode('utf-8')
                    sub = SubElement(doc, 'subdir', name=name)
                    SubElement(sub, 'name').text = name
                else:
                    obj_element = SubElement(doc, 'object')
                    for field in ["name", "hash", "bytes", "content_type",
                                  "last_modified"]:
                        SubElement(obj_element, field).text = str(
                            record.pop(field)).decode('utf-8')
                    for field in sorted(record):
                        SubElement(obj_element, field).text = str(
                            record[field]).decode('utf-8')
            ret.body = tostring(doc, encoding='UTF-8').replace(
                "<?xml version='1.0' encoding='UTF-8'?>",
                '<?xml version="1.0" encoding="UTF-8"?>', 1)
        else:
            if not container_list:
                return HTTPNoContent(request=req, headers=resp_headers)
            ret.body = '\n'.join(rec[0] for rec in container_list) + '\n'
        return ret

    @public
    @replication
    @timing_stats(sample_rate=0.01)
    def REPLICATE(self, req):
        """
        Handle HTTP REPLICATE request (json-encoded RPC calls for replication.)
        """
        post_args = split_and_validate_path(req, 3)
        drive, partition, hash = post_args
        if self.mount_check and not check_mount(self.root, drive):
            return HTTPInsufficientStorage(drive=drive, request=req)
        try:
            args = json.load(req.environ['wsgi.input'])
        except ValueError as err:
            return HTTPBadRequest(body=str(err), content_type='text/plain')
        ret = self.replicator_rpc.dispatch(post_args, args)
        ret.request = req
        return ret

    @public
    @timing_stats()
    def POST(self, req):
        """Handle HTTP POST request."""
        drive, part, account, container = split_and_validate_path(req, 4)
        req_timestamp = valid_timestamp(req)
        if 'x-container-sync-to' in req.headers:
            err, sync_to, realm, realm_key = validate_sync_to(
                req.headers['x-container-sync-to'], self.allowed_sync_hosts,
                self.realms_conf)
            if err:
                return HTTPBadRequest(err)
        if self.mount_check and not check_mount(self.root, drive):
            return HTTPInsufficientStorage(drive=drive, request=req)
        broker = self._get_container_broker(drive, part, account, container)
        if broker.is_deleted():
            return HTTPNotFound(request=req)
        metadata = {}
        metadata.update(
            (key, (value, req_timestamp.internal))
            for key, value in req.headers.iteritems()
            if key.lower() in self.save_headers or
            is_sys_or_user_meta('container', key))
        if metadata:
            if 'X-Container-Sync-To' in metadata:
                if 'X-Container-Sync-To' not in broker.metadata or \
                        metadata['X-Container-Sync-To'][0] != \
                        broker.metadata['X-Container-Sync-To'][0]:
                    broker.set_x_container_sync_points(-1, -1)
            broker.update_metadata(metadata)
        return HTTPNoContent(request=req)

    def __call__(self, env, start_response):
        start_time = time.time()
        req = Request(env)
        self.logger.txn_id = req.headers.get('x-trans-id', None)
        if not check_utf8(req.path_info):
            res = HTTPPreconditionFailed(body='Invalid UTF8 or contains NULL')
        else:
            try:
                # disallow methods which have not been marked 'public'
                try:
                    method = getattr(self, req.method)
                    getattr(method, 'publicly_accessible')
                    replication_method = getattr(method, 'replication', False)
                    if (self.replication_server is not None and
                            self.replication_server != replication_method):
                        raise AttributeError('Not allowed method.')
                except AttributeError:
                    res = HTTPMethodNotAllowed()
                else:
                    res = method(req)
            except HTTPException as error_response:
                res = error_response
            except (Exception, Timeout):
                self.logger.exception(_(
                    'ERROR __call__ error with %(method)s %(path)s '),
                    {'method': req.method, 'path': req.path})
                res = HTTPInternalServerError(body=traceback.format_exc())
        if self.log_requests:
            trans_time = time.time() - start_time
            log_message = get_log_line(req, res, trans_time, '')
            if req.method.upper() == 'REPLICATE':
                self.logger.debug(log_message)
            else:
                self.logger.info(log_message)
        return res(env, start_response)


def app_factory(global_conf, **local_conf):
    """paste.deploy app factory for creating WSGI container server apps"""
    conf = global_conf.copy()
    conf.update(local_conf)
    return ContainerController(conf)<|MERGE_RESOLUTION|>--- conflicted
+++ resolved
@@ -23,10 +23,7 @@
 
 import swift.common.db
 from swift.container.backend import ContainerBroker, DATADIR
-<<<<<<< HEAD
-=======
 from swift.container.replicator import ContainerReplicatorRpc
->>>>>>> 1feaf6e2
 from swift.common.db import DatabaseAlreadyExists
 from swift.common.container_sync_realms import ContainerSyncRealms
 from swift.common.request_helpers import get_param, get_listing_content_type, \
@@ -46,8 +43,6 @@
     HTTPPreconditionFailed, HTTPMethodNotAllowed, Request, Response, \
     HTTPInsufficientStorage, HTTPException, HeaderKeyDict
 
-<<<<<<< HEAD
-=======
 
 def gen_resp_headers(info, is_deleted=False):
     """
@@ -75,7 +70,6 @@
         })
     return headers
 
->>>>>>> 1feaf6e2
 
 class ContainerController(object):
     """WSGI Controller for the container server."""
@@ -285,12 +279,6 @@
                 return HTTPNoContent(request=req)
             return HTTPNotFound()
 
-<<<<<<< HEAD
-    def _update_or_create(self, req, broker, timestamp):
-        if not os.path.exists(broker.db_file):
-            try:
-                broker.initialize(timestamp)
-=======
     def _update_or_create(self, req, broker, timestamp, new_container_policy,
                           requested_policy_index):
         """
@@ -309,18 +297,10 @@
         if not os.path.exists(broker.db_file):
             try:
                 broker.initialize(timestamp, new_container_policy)
->>>>>>> 1feaf6e2
             except DatabaseAlreadyExists:
                 pass
             else:
                 return True  # created
-<<<<<<< HEAD
-        created = broker.is_deleted()
-        broker.update_put_timestamp(timestamp)
-        if broker.is_deleted():
-            raise HTTPConflict(request=req)
-        return created
-=======
         recreated = broker.is_deleted()
         if recreated:
             # only set storage policy on deleted containers
@@ -336,7 +316,6 @@
         if recreated:
             broker.update_status_changed_at(timestamp)
         return recreated
->>>>>>> 1feaf6e2
 
     @public
     @timing_stats()
@@ -374,9 +353,6 @@
                               obj_policy_index)
             return HTTPCreated(request=req)
         else:   # put container
-<<<<<<< HEAD
-            created = self._update_or_create(req, broker, timestamp)
-=======
             if requested_policy_index is None:
                 # use the default index sent by the proxy if available
                 new_container_policy = req.headers.get(
@@ -387,7 +363,6 @@
                                              req_timestamp.internal,
                                              new_container_policy,
                                              requested_policy_index)
->>>>>>> 1feaf6e2
             metadata = {}
             metadata.update(
                 (key, (value, req_timestamp.internal))
