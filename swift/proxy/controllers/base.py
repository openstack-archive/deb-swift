--- conflicted
+++ resolved
@@ -903,20 +903,11 @@
                 req.headers.get('Access-Control-Request-Method') not in
                 self.allowed_methods):
             resp.status = HTTP_UNAUTHORIZED
-<<<<<<< HEAD
-            return resp  # CORS preflight request that isn't valid
-        headers['access-control-allow-origin'] = req_origin_value
-        if cors.get('max_age') is not None:
-            headers['access-control-max-age'] = cors.get('max_age')
-        headers['access-control-allow-methods'] = ', '.join(
-            self.allowed_methods)
-=======
             return resp
 
         # Always allow the x-auth-token header. This ensures
         # clients can always make a request to the resource.
         allow_headers = set()
->>>>>>> d34b1756
         if cors.get('allow_headers'):
             allow_headers.update(
                 [a.strip()
