--- conflicted
+++ resolved
@@ -17,14 +17,9 @@
 from urllib import unquote
 import time
 
-<<<<<<< HEAD
-from swift.common.utils import public, csv_append, normalize_timestamp
-from swift.common.constraints import check_metadata, MAX_CONTAINER_NAME_LENGTH
-=======
 from swift.common.utils import public, csv_append, Timestamp
 from swift.common.constraints import check_metadata
 from swift.common import constraints
->>>>>>> 1feaf6e2
 from swift.common.http import HTTP_ACCEPTED
 from swift.proxy.controllers.base import Controller, delay_denial, \
     cors_validation, clear_info_cache
@@ -212,11 +207,6 @@
             return HTTPNotFound(request=req)
         return resp
 
-<<<<<<< HEAD
-    def _backend_requests(self, req, n_outgoing,
-                          account_partition, accounts):
-        additional = {'X-Timestamp': normalize_timestamp(time.time())}
-=======
     def _backend_requests(self, req, n_outgoing, account_partition, accounts,
                           policy_index=None):
         additional = {'X-Timestamp': Timestamp(time.time()).internal}
@@ -225,7 +215,6 @@
                 int(POLICIES.default)
         else:
             additional[POLICY_INDEX] = str(policy_index)
->>>>>>> 1feaf6e2
         headers = [self.generate_request_headers(req, transfer=True,
                                                  additional=additional)
                    for _junk in range(n_outgoing)]
