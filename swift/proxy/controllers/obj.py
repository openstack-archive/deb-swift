# Copyright (c) 2010-2012 OpenStack Foundation
#
# Licensed under the Apache License, Version 2.0 (the "License");
# you may not use this file except in compliance with the License.
# You may obtain a copy of the License at
#
#    http://www.apache.org/licenses/LICENSE-2.0
#
# Unless required by applicable law or agreed to in writing, software
# distributed under the License is distributed on an "AS IS" BASIS,
# WITHOUT WARRANTIES OR CONDITIONS OF ANY KIND, either express or
# implied.
# See the License for the specific language governing permissions and
# limitations under the License.

# NOTE: swift_conn
# You'll see swift_conn passed around a few places in this file. This is the
# source bufferedhttp connection of whatever it is attached to.
#   It is used when early termination of reading from the connection should
# happen, such as when a range request is satisfied but there's still more the
# source connection would like to send. To prevent having to read all the data
# that could be left, the source connection can be .close() and then reads
# commence to empty out any buffers.
#   These shenanigans are to ensure all related objects can be garbage
# collected. We've seen objects hang around forever otherwise.

import itertools
import mimetypes
import time
import math
from swift import gettext_ as _
from urllib import unquote, quote

from eventlet import GreenPile
from eventlet.queue import Queue
from eventlet.timeout import Timeout

from swift.common.utils import (
    clean_content_type, config_true_value, ContextPool, csv_append,
    GreenAsyncPile, GreenthreadSafeIterator, json, Timestamp,
    normalize_delete_at_timestamp, public, quorum_size)
from swift.common.bufferedhttp import http_connect
from swift.common.constraints import check_metadata, check_object_creation, \
    check_copy_from_header
from swift.common import constraints
from swift.common.exceptions import ChunkReadTimeout, \
    ChunkWriteTimeout, ConnectionTimeout, ListingIterNotFound, \
    ListingIterNotAuthorized, ListingIterError
from swift.common.http import is_success, is_client_error, HTTP_CONTINUE, \
    HTTP_CREATED, HTTP_MULTIPLE_CHOICES, HTTP_NOT_FOUND, \
    HTTP_INTERNAL_SERVER_ERROR, HTTP_SERVICE_UNAVAILABLE, \
    HTTP_INSUFFICIENT_STORAGE, HTTP_PRECONDITION_FAILED
from swift.proxy.controllers.base import Controller, delay_denial, \
    cors_validation
from swift.common.swob import HTTPAccepted, HTTPBadRequest, HTTPNotFound, \
    HTTPPreconditionFailed, HTTPRequestEntityTooLarge, HTTPRequestTimeout, \
    HTTPServerError, HTTPServiceUnavailable, Request, \
    HTTPClientDisconnect, HTTPNotImplemented
from swift.common.storage_policy import POLICY_INDEX
from swift.common.request_helpers import is_user_meta


def copy_headers_into(from_r, to_r):
    """
    Will copy desired headers from from_r to to_r
    :params from_r: a swob Request or Response
    :params to_r: a swob Request or Response
    """
    pass_headers = ['x-delete-at']
    for k, v in from_r.headers.items():
        if is_user_meta('object', k) or k.lower() in pass_headers:
            to_r.headers[k] = v


def check_content_type(req):
    if not req.environ.get('swift.content_type_overridden') and \
            ';' in req.headers.get('content-type', ''):
        for param in req.headers['content-type'].split(';')[1:]:
            if param.lstrip().startswith('swift_'):
                return HTTPBadRequest("Invalid Content-Type, "
                                      "swift_* is not a valid parameter name.")
    return None


class ObjectController(Controller):
    """WSGI controller for object requests."""
    server_type = 'Object'

    def __init__(self, app, account_name, container_name, object_name,
                 **kwargs):
        Controller.__init__(self, app)
        self.account_name = unquote(account_name)
        self.container_name = unquote(container_name)
        self.object_name = unquote(object_name)

    def _listing_iter(self, lcontainer, lprefix, env):
        for page in self._listing_pages_iter(lcontainer, lprefix, env):
            for item in page:
                yield item

    def _listing_pages_iter(self, lcontainer, lprefix, env):
        lpartition = self.app.container_ring.get_part(
            self.account_name, lcontainer)
        marker = ''
        while True:
            lreq = Request.blank('i will be overridden by env', environ=env)
            # Don't quote PATH_INFO, by WSGI spec
            lreq.environ['PATH_INFO'] = \
                '/v1/%s/%s' % (self.account_name, lcontainer)
            lreq.environ['REQUEST_METHOD'] = 'GET'
            lreq.environ['QUERY_STRING'] = \
                'format=json&prefix=%s&marker=%s' % (quote(lprefix),
                                                     quote(marker))
            lresp = self.GETorHEAD_base(
                lreq, _('Container'), self.app.container_ring, lpartition,
                lreq.swift_entity_path)
            if 'swift.authorize' in env:
                lreq.acl = lresp.headers.get('x-container-read')
                aresp = env['swift.authorize'](lreq)
                if aresp:
                    raise ListingIterNotAuthorized(aresp)
            if lresp.status_int == HTTP_NOT_FOUND:
                raise ListingIterNotFound()
            elif not is_success(lresp.status_int):
                raise ListingIterError()
            if not lresp.body:
                break
            sublisting = json.loads(lresp.body)
            if not sublisting:
                break
            marker = sublisting[-1]['name'].encode('utf-8')
            yield sublisting

    def _remaining_items(self, listing_iter):
        """
        Returns an item-by-item iterator for a page-by-page iterator
        of item listings.

        Swallows listing-related errors; this iterator is only used
        after we've already started streaming a response to the
        client, and so if we start getting errors from the container
        servers now, it's too late to send an error to the client, so
        we just quit looking for segments.
        """
        try:
            for page in listing_iter:
                for item in page:
                    yield item
        except ListingIterNotFound:
            pass
        except ListingIterError:
            pass
        except ListingIterNotAuthorized:
            pass

    def iter_nodes_local_first(self, ring, partition):
        """
        Yields nodes for a ring partition.

        If the 'write_affinity' setting is non-empty, then this will yield N
        local nodes (as defined by the write_affinity setting) first, then the
        rest of the nodes as normal. It is a re-ordering of the nodes such
        that the local ones come first; no node is omitted. The effect is
        that the request will be serviced by local object servers first, but
        nonlocal ones will be employed if not enough local ones are available.

        :param ring: ring to get nodes from
        :param partition: ring partition to yield nodes for
        """

        primary_nodes = ring.get_part_nodes(partition)
        num_locals = self.app.write_affinity_node_count(len(primary_nodes))
        is_local = self.app.write_affinity_is_local_fn

        if is_local is None:
            return self.app.iter_nodes(ring, partition)

        all_nodes = itertools.chain(primary_nodes,
                                    ring.get_more_nodes(partition))
        first_n_local_nodes = list(itertools.islice(
            itertools.ifilter(is_local, all_nodes), num_locals))

        # refresh it; it moved when we computed first_n_local_nodes
        all_nodes = itertools.chain(primary_nodes,
                                    ring.get_more_nodes(partition))
        local_first_node_iter = itertools.chain(
            first_n_local_nodes,
            itertools.ifilter(lambda node: node not in first_n_local_nodes,
                              all_nodes))

        return self.app.iter_nodes(
            ring, partition, node_iter=local_first_node_iter)

    def GETorHEAD(self, req):
        """Handle HTTP GET or HEAD requests."""
        container_info = self.container_info(
            self.account_name, self.container_name, req)
        req.acl = container_info['read_acl']
        # pass the policy index to storage nodes via req header
        policy_index = req.headers.get(POLICY_INDEX,
                                       container_info['storage_policy'])
        obj_ring = self.app.get_object_ring(policy_index)
        req.headers[POLICY_INDEX] = policy_index
        if 'swift.authorize' in req.environ:
            aresp = req.environ['swift.authorize'](req)
            if aresp:
                return aresp
        partition = obj_ring.get_part(
            self.account_name, self.container_name, self.object_name)
        resp = self.GETorHEAD_base(
            req, _('Object'), obj_ring, partition,
            req.swift_entity_path)

        if ';' in resp.headers.get('content-type', ''):
            resp.content_type = clean_content_type(
                resp.headers['content-type'])
        return resp

    @public
    @cors_validation
    @delay_denial
    def GET(self, req):
        """Handler for HTTP GET requests."""
        return self.GETorHEAD(req)

    @public
    @cors_validation
    @delay_denial
    def HEAD(self, req):
        """Handler for HTTP HEAD requests."""
        return self.GETorHEAD(req)

    @public
    @cors_validation
    @delay_denial
    def POST(self, req):
        """HTTP POST request handler."""
        if 'x-delete-after' in req.headers:
            try:
                x_delete_after = int(req.headers['x-delete-after'])
            except ValueError:
                return HTTPBadRequest(request=req,
                                      content_type='text/plain',
                                      body='Non-integer X-Delete-After')
            req.headers['x-delete-at'] = normalize_delete_at_timestamp(
                time.time() + x_delete_after)
        if self.app.object_post_as_copy:
            req.method = 'PUT'
            req.path_info = '/v1/%s/%s/%s' % (
                self.account_name, self.container_name, self.object_name)
            req.headers['Content-Length'] = 0
            req.headers['X-Copy-From'] = quote('/%s/%s' % (self.container_name,
                                               self.object_name))
            req.headers['X-Fresh-Metadata'] = 'true'
            req.environ['swift_versioned_copy'] = True
            if req.environ.get('QUERY_STRING'):
                req.environ['QUERY_STRING'] += '&multipart-manifest=get'
            else:
                req.environ['QUERY_STRING'] = 'multipart-manifest=get'
            resp = self.PUT(req)
            # Older editions returned 202 Accepted on object POSTs, so we'll
            # convert any 201 Created responses to that for compatibility with
            # picky clients.
            if resp.status_int != HTTP_CREATED:
                return resp
            return HTTPAccepted(request=req)
        else:
            error_response = check_metadata(req, 'object')
            if error_response:
                return error_response
            container_info = self.container_info(
                self.account_name, self.container_name, req)
            container_partition = container_info['partition']
            containers = container_info['nodes']
            req.acl = container_info['write_acl']
            if 'swift.authorize' in req.environ:
                aresp = req.environ['swift.authorize'](req)
                if aresp:
                    return aresp
            if not containers:
                return HTTPNotFound(request=req)
            if 'x-delete-at' in req.headers:
                try:
                    x_delete_at = normalize_delete_at_timestamp(
                        int(req.headers['x-delete-at']))
                    if int(x_delete_at) < time.time():
                        return HTTPBadRequest(
                            body='X-Delete-At in past', request=req,
                            content_type='text/plain')
                except ValueError:
                    return HTTPBadRequest(request=req,
                                          content_type='text/plain',
                                          body='Non-integer X-Delete-At')
                req.environ.setdefault('swift.log_info', []).append(
                    'x-delete-at:%s' % x_delete_at)
                delete_at_container = normalize_delete_at_timestamp(
                    int(x_delete_at) /
                    self.app.expiring_objects_container_divisor *
                    self.app.expiring_objects_container_divisor)
                delete_at_part, delete_at_nodes = \
                    self.app.container_ring.get_nodes(
                        self.app.expiring_objects_account, delete_at_container)
            else:
                delete_at_container = delete_at_part = delete_at_nodes = None
            # pass the policy index to storage nodes via req header
            policy_index = req.headers.get(POLICY_INDEX,
                                           container_info['storage_policy'])
            obj_ring = self.app.get_object_ring(policy_index)
            req.headers[POLICY_INDEX] = policy_index
            partition, nodes = obj_ring.get_nodes(
                self.account_name, self.container_name, self.object_name)
            req.headers['X-Timestamp'] = Timestamp(time.time()).internal

            headers = self._backend_requests(
                req, len(nodes), container_partition, containers,
                delete_at_container, delete_at_part, delete_at_nodes)

            resp = self.make_requests(req, obj_ring, partition,
                                      'POST', req.swift_entity_path, headers)
            return resp

    def _backend_requests(self, req, n_outgoing,
                          container_partition, containers,
                          delete_at_container=None, delete_at_partition=None,
                          delete_at_nodes=None):
        headers = [self.generate_request_headers(req, additional=req.headers)
                   for _junk in range(n_outgoing)]

        for header in headers:
            header['Connection'] = 'close'

        for i, container in enumerate(containers):
            i = i % len(headers)

            headers[i]['X-Container-Partition'] = container_partition
            headers[i]['X-Container-Host'] = csv_append(
                headers[i].get('X-Container-Host'),
                '%(ip)s:%(port)s' % container)
            headers[i]['X-Container-Device'] = csv_append(
                headers[i].get('X-Container-Device'),
                container['device'])

        for i, node in enumerate(delete_at_nodes or []):
            i = i % len(headers)

            headers[i]['X-Delete-At-Container'] = delete_at_container
            headers[i]['X-Delete-At-Partition'] = delete_at_partition
            headers[i]['X-Delete-At-Host'] = csv_append(
                headers[i].get('X-Delete-At-Host'),
                '%(ip)s:%(port)s' % node)
            headers[i]['X-Delete-At-Device'] = csv_append(
                headers[i].get('X-Delete-At-Device'),
                node['device'])

        return headers

    def _send_file(self, conn, path):
        """Method for a file PUT coro"""
        while True:
            chunk = conn.queue.get()
            if not conn.failed:
                try:
                    with ChunkWriteTimeout(self.app.node_timeout):
                        conn.send(chunk)
                except (Exception, ChunkWriteTimeout):
                    conn.failed = True
                    self.app.exception_occurred(
                        conn.node, _('Object'),
                        _('Trying to write to %s') % path)
            conn.queue.task_done()

    def _connect_put_node(self, nodes, part, path, headers,
                          logger_thread_locals):
        """Method for a file PUT connect"""
        self.app.logger.thread_locals = logger_thread_locals
        for node in nodes:
            try:
                start_time = time.time()
                with ConnectionTimeout(self.app.conn_timeout):
                    conn = http_connect(
                        node['ip'], node['port'], node['device'], part, 'PUT',
                        path, headers)
                self.app.set_node_timing(node, time.time() - start_time)
                with Timeout(self.app.node_timeout):
                    resp = conn.getexpect()
                if resp.status == HTTP_CONTINUE:
                    conn.resp = None
                    conn.node = node
                    return conn
                elif is_success(resp.status):
                    conn.resp = resp
                    conn.node = node
                    return conn
                elif headers['If-None-Match'] is not None and \
                        resp.status == HTTP_PRECONDITION_FAILED:
                    conn.resp = resp
                    conn.node = node
                    return conn
                elif resp.status == HTTP_INSUFFICIENT_STORAGE:
                    self.app.error_limit(node, _('ERROR Insufficient Storage'))
            except (Exception, Timeout):
                self.app.exception_occurred(
                    node, _('Object'),
                    _('Expect: 100-continue on %s') % path)

    def _get_put_responses(self, req, conns, nodes):
        statuses = []
        reasons = []
        bodies = []
        etags = set()

        def get_conn_response(conn):
            try:
                with Timeout(self.app.node_timeout):
                    if conn.resp:
                        return conn.resp
                    else:
                        return conn.getresponse()
            except (Exception, Timeout):
                self.app.exception_occurred(
                    conn.node, _('Object'),
                    _('Trying to get final status of PUT to %s') % req.path)
        pile = GreenAsyncPile(len(conns))
        for conn in conns:
            pile.spawn(get_conn_response, conn)
        for response in pile:
            if response:
                statuses.append(response.status)
                reasons.append(response.reason)
                bodies.append(response.read())
                if response.status >= HTTP_INTERNAL_SERVER_ERROR:
                    self.app.error_occurred(
                        conn.node,
                        _('ERROR %(status)d %(body)s From Object Server '
                          're: %(path)s') %
                        {'status': response.status,
                         'body': bodies[-1][:1024], 'path': req.path})
                elif is_success(response.status):
                    etags.add(response.getheader('etag').strip('"'))
                if self.have_quorum(statuses, len(nodes)):
                    break
        # give any pending requests *some* chance to finish
        pile.waitall(self.app.post_quorum_timeout)
        while len(statuses) < len(nodes):
            statuses.append(HTTP_SERVICE_UNAVAILABLE)
            reasons.append('')
            bodies.append('')
        return statuses, reasons, bodies, etags

    @public
    @cors_validation
    @delay_denial
    def PUT(self, req):
        """HTTP PUT request handler."""
        if req.if_none_match is not None and '*' not in req.if_none_match:
            # Sending an etag with if-none-match isn't currently supported
            return HTTPBadRequest(request=req, content_type='text/plain',
                                  body='If-None-Match only supports *')
        container_info = self.container_info(
            self.account_name, self.container_name, req)
        policy_index = req.headers.get(POLICY_INDEX,
                                       container_info['storage_policy'])
        obj_ring = self.app.get_object_ring(policy_index)
        # pass the policy index to storage nodes via req header
        req.headers[POLICY_INDEX] = policy_index
        container_partition = container_info['partition']
        containers = container_info['nodes']
        req.acl = container_info['write_acl']
        req.environ['swift_sync_key'] = container_info['sync_key']
        object_versions = container_info['versions']
        if 'swift.authorize' in req.environ:
            aresp = req.environ['swift.authorize'](req)
            if aresp:
                return aresp
        if not containers:
            return HTTPNotFound(request=req)
        try:
            ml = req.message_length()
        except ValueError as e:
            return HTTPBadRequest(request=req, content_type='text/plain',
                                  body=str(e))
        except AttributeError as e:
            return HTTPNotImplemented(request=req, content_type='text/plain',
                                      body=str(e))
        if ml is not None and ml > constraints.MAX_FILE_SIZE:
            return HTTPRequestEntityTooLarge(request=req)
        if 'x-delete-after' in req.headers:
            try:
                x_delete_after = int(req.headers['x-delete-after'])
            except ValueError:
                return HTTPBadRequest(request=req,
                                      content_type='text/plain',
                                      body='Non-integer X-Delete-After')
            req.headers['x-delete-at'] = normalize_delete_at_timestamp(
                time.time() + x_delete_after)
        partition, nodes = obj_ring.get_nodes(
            self.account_name, self.container_name, self.object_name)
        # do a HEAD request for container sync and checking object versions
        if 'x-timestamp' in req.headers or \
                (object_versions and not
                 req.environ.get('swift_versioned_copy')):
            # make sure proxy-server uses the right policy index
            _headers = {POLICY_INDEX: req.headers[POLICY_INDEX],
                        'X-Newest': 'True'}
            hreq = Request.blank(req.path_info, headers=_headers,
                                 environ={'REQUEST_METHOD': 'HEAD'})
            hresp = self.GETorHEAD_base(
                hreq, _('Object'), obj_ring, partition,
                hreq.swift_entity_path)
        # Used by container sync feature
        if 'x-timestamp' in req.headers:
            try:
                req_timestamp = Timestamp(req.headers['X-Timestamp'])
                if hresp.environ and 'swift_x_timestamp' in hresp.environ and \
                        hresp.environ['swift_x_timestamp'] >= req_timestamp:
                    return HTTPAccepted(request=req)
            except ValueError:
                return HTTPBadRequest(
                    request=req, content_type='text/plain',
                    body='X-Timestamp should be a UNIX timestamp float value; '
                         'was %r' % req.headers['x-timestamp'])
            req.headers['X-Timestamp'] = req_timestamp.internal
        else:
            req.headers['X-Timestamp'] = Timestamp(time.time()).internal
        # Sometimes the 'content-type' header exists, but is set to None.
        content_type_manually_set = True
        detect_content_type = \
            config_true_value(req.headers.get('x-detect-content-type'))
        if detect_content_type or not req.headers.get('content-type'):
            guessed_type, _junk = mimetypes.guess_type(req.path_info)
            req.headers['Content-Type'] = guessed_type or \
                'application/octet-stream'
            if detect_content_type:
                req.headers.pop('x-detect-content-type')
            else:
                content_type_manually_set = False

        error_response = check_object_creation(req, self.object_name) or \
            check_content_type(req)
        if error_response:
            return error_response
        if object_versions and not req.environ.get('swift_versioned_copy'):
            if hresp.status_int != HTTP_NOT_FOUND:
                # This is a version manifest and needs to be handled
                # differently. First copy the existing data to a new object,
                # then write the data from this request to the version manifest
                # object.
                lcontainer = object_versions.split('/')[0]
                prefix_len = '%03x' % len(self.object_name)
                lprefix = prefix_len + self.object_name + '/'
                ts_source = hresp.environ.get('swift_x_timestamp')
                if ts_source is None:
                    ts_source = time.mktime(time.strptime(
                                            hresp.headers['last-modified'],
                                            '%a, %d %b %Y %H:%M:%S GMT'))
                new_ts = Timestamp(ts_source).internal
                vers_obj_name = lprefix + new_ts
                copy_headers = {
                    'Destination': '%s/%s' % (lcontainer, vers_obj_name)}
                copy_environ = {'REQUEST_METHOD': 'COPY',
                                'swift_versioned_copy': True
                                }
                copy_req = Request.blank(req.path_info, headers=copy_headers,
                                         environ=copy_environ)
                copy_resp = self.COPY(copy_req)
                if is_client_error(copy_resp.status_int):
                    # missing container or bad permissions
                    return HTTPPreconditionFailed(request=req)
                elif not is_success(copy_resp.status_int):
                    # could not copy the data, bail
                    return HTTPServiceUnavailable(request=req)

        reader = req.environ['wsgi.input'].read
        data_source = iter(lambda: reader(self.app.client_chunk_size), '')
        source_header = req.headers.get('X-Copy-From')
        source_resp = None
        if source_header:
            if req.environ.get('swift.orig_req_method', req.method) != 'POST':
                req.environ.setdefault('swift.log_info', []).append(
                    'x-copy-from:%s' % source_header)
            src_container_name, src_obj_name = check_copy_from_header(req)
            ver, acct, _rest = req.split_path(2, 3, True)
            if isinstance(acct, unicode):
                acct = acct.encode('utf-8')
            source_header = '/%s/%s/%s/%s' % (ver, acct,
                                              src_container_name, src_obj_name)
            source_req = req.copy_get()
            # make sure the source request uses it's container_info
            source_req.headers.pop(POLICY_INDEX, None)
            source_req.path_info = source_header
            source_req.headers['X-Newest'] = 'true'
            orig_obj_name = self.object_name
            orig_container_name = self.container_name
            self.object_name = src_obj_name
            self.container_name = src_container_name
            sink_req = Request.blank(req.path_info,
                                     environ=req.environ, headers=req.headers)
            source_resp = self.GET(source_req)
            # This gives middlewares a way to change the source; for example,
            # this lets you COPY a SLO manifest and have the new object be the
            # concatenation of the segments (like what a GET request gives
            # the client), not a copy of the manifest file.
            hook = req.environ.get(
                'swift.copy_hook',
                (lambda source_req, source_resp, sink_req: source_resp))
            source_resp = hook(source_req, source_resp, sink_req)

            if source_resp.status_int >= HTTP_MULTIPLE_CHOICES:
                return source_resp
            self.object_name = orig_obj_name
            self.container_name = orig_container_name
            data_source = iter(source_resp.app_iter)
            sink_req.content_length = source_resp.content_length
            if sink_req.content_length is None:
                # This indicates a transfer-encoding: chunked source object,
                # which currently only happens because there are more than
                # CONTAINER_LISTING_LIMIT segments in a segmented object. In
                # this case, we're going to refuse to do the server-side copy.
                return HTTPRequestEntityTooLarge(request=req)
<<<<<<< HEAD
            if sink_req.content_length > MAX_FILE_SIZE:
=======
            if sink_req.content_length > constraints.MAX_FILE_SIZE:
>>>>>>> 1feaf6e2
                return HTTPRequestEntityTooLarge(request=req)
            sink_req.etag = source_resp.etag
            # we no longer need the X-Copy-From header
            del sink_req.headers['X-Copy-From']
            if not content_type_manually_set:
                sink_req.headers['Content-Type'] = \
                    source_resp.headers['Content-Type']
            if not config_true_value(
                    sink_req.headers.get('x-fresh-metadata', 'false')):
                copy_headers_into(source_resp, sink_req)
                copy_headers_into(req, sink_req)
            # copy over x-static-large-object for POSTs and manifest copies
            if 'X-Static-Large-Object' in source_resp.headers and \
                    req.params.get('multipart-manifest') == 'get':
                sink_req.headers['X-Static-Large-Object'] = \
                    source_resp.headers['X-Static-Large-Object']

            req = sink_req

        if 'x-delete-at' in req.headers:
            try:
                x_delete_at = normalize_delete_at_timestamp(
                    int(req.headers['x-delete-at']))
                if int(x_delete_at) < time.time():
                    return HTTPBadRequest(
                        body='X-Delete-At in past', request=req,
                        content_type='text/plain')
            except ValueError:
                return HTTPBadRequest(request=req, content_type='text/plain',
                                      body='Non-integer X-Delete-At')
            req.environ.setdefault('swift.log_info', []).append(
                'x-delete-at:%s' % x_delete_at)
            delete_at_container = normalize_delete_at_timestamp(
                int(x_delete_at) /
                self.app.expiring_objects_container_divisor *
                self.app.expiring_objects_container_divisor)
            delete_at_part, delete_at_nodes = \
                self.app.container_ring.get_nodes(
                    self.app.expiring_objects_account, delete_at_container)
        else:
            delete_at_container = delete_at_part = delete_at_nodes = None

        node_iter = GreenthreadSafeIterator(
            self.iter_nodes_local_first(obj_ring, partition))
        pile = GreenPile(len(nodes))
        te = req.headers.get('transfer-encoding', '')
        chunked = ('chunked' in te)

        outgoing_headers = self._backend_requests(
            req, len(nodes), container_partition, containers,
            delete_at_container, delete_at_part, delete_at_nodes)

        for nheaders in outgoing_headers:
            # RFC2616:8.2.3 disallows 100-continue without a body
            if (req.content_length > 0) or chunked:
                nheaders['Expect'] = '100-continue'
            pile.spawn(self._connect_put_node, node_iter, partition,
                       req.swift_entity_path, nheaders,
                       self.app.logger.thread_locals)

        conns = [conn for conn in pile if conn]
        min_conns = quorum_size(len(nodes))

        if req.if_none_match is not None and '*' in req.if_none_match:
            statuses = [conn.resp.status for conn in conns if conn.resp]
            if HTTP_PRECONDITION_FAILED in statuses:
                # If we find any copy of the file, it shouldn't be uploaded
                self.app.logger.debug(
                    _('Object PUT returning 412, %(statuses)r'),
                    {'statuses': statuses})
                return HTTPPreconditionFailed(request=req)

        if len(conns) < min_conns:
            self.app.logger.error(
                _('Object PUT returning 503, %(conns)s/%(nodes)s '
                  'required connections'),
                {'conns': len(conns), 'nodes': min_conns})
            return HTTPServiceUnavailable(request=req)
        bytes_transferred = 0
        try:
            with ContextPool(len(nodes)) as pool:
                for conn in conns:
                    conn.failed = False
                    conn.queue = Queue(self.app.put_queue_depth)
                    pool.spawn(self._send_file, conn, req.path)
                while True:
                    with ChunkReadTimeout(self.app.client_timeout):
                        try:
                            chunk = next(data_source)
                        except StopIteration:
                            if chunked:
                                for conn in conns:
                                    conn.queue.put('0\r\n\r\n')
                            break
                    bytes_transferred += len(chunk)
                    if bytes_transferred > constraints.MAX_FILE_SIZE:
                        return HTTPRequestEntityTooLarge(request=req)
                    for conn in list(conns):
                        if not conn.failed:
                            conn.queue.put(
                                '%x\r\n%s\r\n' % (len(chunk), chunk)
                                if chunked else chunk)
                        else:
                            conns.remove(conn)
                    if len(conns) < min_conns:
                        self.app.logger.error(_(
                            'Object PUT exceptions during'
                            ' send, %(conns)s/%(nodes)s required connections'),
                            {'conns': len(conns), 'nodes': min_conns})
                        return HTTPServiceUnavailable(request=req)
                for conn in conns:
                    if conn.queue.unfinished_tasks:
                        conn.queue.join()
            conns = [conn for conn in conns if not conn.failed]
        except ChunkReadTimeout as err:
            self.app.logger.warn(
                _('ERROR Client read timeout (%ss)'), err.seconds)
            self.app.logger.increment('client_timeouts')
            return HTTPRequestTimeout(request=req)
        except (Exception, Timeout):
            self.app.logger.exception(
                _('ERROR Exception causing client disconnect'))
            return HTTPClientDisconnect(request=req)
        if req.content_length and bytes_transferred < req.content_length:
            req.client_disconnect = True
            self.app.logger.warn(
                _('Client disconnected without sending enough data'))
            self.app.logger.increment('client_disconnects')
            return HTTPClientDisconnect(request=req)

        statuses, reasons, bodies, etags = self._get_put_responses(req, conns,
                                                                   nodes)

        if len(etags) > 1:
            self.app.logger.error(
                _('Object servers returned %s mismatched etags'), len(etags))
            return HTTPServerError(request=req)
        etag = etags.pop() if len(etags) else None
        resp = self.best_response(req, statuses, reasons, bodies,
                                  _('Object PUT'), etag=etag)
        if source_header:
            resp.headers['X-Copied-From'] = quote(
                source_header.split('/', 3)[3])
            if 'last-modified' in source_resp.headers:
                resp.headers['X-Copied-From-Last-Modified'] = \
                    source_resp.headers['last-modified']
            copy_headers_into(req, resp)
        resp.last_modified = math.ceil(
            float(Timestamp(req.headers['X-Timestamp'])))
        return resp

    @public
    @cors_validation
    @delay_denial
    def DELETE(self, req):
        """HTTP DELETE request handler."""
        container_info = self.container_info(
            self.account_name, self.container_name, req)
        # pass the policy index to storage nodes via req header
        policy_index = req.headers.get(POLICY_INDEX,
                                       container_info['storage_policy'])
        obj_ring = self.app.get_object_ring(policy_index)
        # pass the policy index to storage nodes via req header
        req.headers[POLICY_INDEX] = policy_index
        container_partition = container_info['partition']
        containers = container_info['nodes']
        req.acl = container_info['write_acl']
        req.environ['swift_sync_key'] = container_info['sync_key']
        object_versions = container_info['versions']
        if object_versions:
            # this is a version manifest and needs to be handled differently
            object_versions = unquote(object_versions)
            lcontainer = object_versions.split('/')[0]
            prefix_len = '%03x' % len(self.object_name)
            lprefix = prefix_len + self.object_name + '/'
            last_item = None
            try:
                for last_item in self._listing_iter(lcontainer, lprefix,
                                                    req.environ):
                    pass
            except ListingIterNotFound:
                # no worries, last_item is None
                pass
            except ListingIterNotAuthorized as err:
                return err.aresp
            except ListingIterError:
                return HTTPServerError(request=req)
            if last_item:
                # there are older versions so copy the previous version to the
                # current object and delete the previous version
                orig_container = self.container_name
                orig_obj = self.object_name
                self.container_name = lcontainer
                self.object_name = last_item['name'].encode('utf-8')
                copy_path = '/v1/' + self.account_name + '/' + \
                            self.container_name + '/' + self.object_name
                copy_headers = {'X-Newest': 'True',
                                'Destination': orig_container + '/' + orig_obj
                                }
                copy_environ = {'REQUEST_METHOD': 'COPY',
                                'swift_versioned_copy': True
                                }
                creq = Request.blank(copy_path, headers=copy_headers,
                                     environ=copy_environ)
                copy_resp = self.COPY(creq)
                if is_client_error(copy_resp.status_int):
                    # some user error, maybe permissions
                    return HTTPPreconditionFailed(request=req)
                elif not is_success(copy_resp.status_int):
                    # could not copy the data, bail
                    return HTTPServiceUnavailable(request=req)
                # reset these because the COPY changed them
                self.container_name = lcontainer
                self.object_name = last_item['name'].encode('utf-8')
                new_del_req = Request.blank(copy_path, environ=req.environ)
                container_info = self.container_info(
                    self.account_name, self.container_name, req)
                policy_idx = container_info['storage_policy']
                obj_ring = self.app.get_object_ring(policy_idx)
                # pass the policy index to storage nodes via req header
                new_del_req.headers[POLICY_INDEX] = policy_idx
                container_partition = container_info['partition']
                containers = container_info['nodes']
                new_del_req.acl = container_info['write_acl']
                new_del_req.path_info = copy_path
                req = new_del_req
                # remove 'X-If-Delete-At', since it is not for the older copy
                if 'X-If-Delete-At' in req.headers:
                    del req.headers['X-If-Delete-At']
        if 'swift.authorize' in req.environ:
            aresp = req.environ['swift.authorize'](req)
            if aresp:
                return aresp
        if not containers:
            return HTTPNotFound(request=req)
        partition, nodes = obj_ring.get_nodes(
            self.account_name, self.container_name, self.object_name)
        # Used by container sync feature
        if 'x-timestamp' in req.headers:
            try:
                req_timestamp = Timestamp(req.headers['X-Timestamp'])
            except ValueError:
                return HTTPBadRequest(
                    request=req, content_type='text/plain',
                    body='X-Timestamp should be a UNIX timestamp float value; '
                         'was %r' % req.headers['x-timestamp'])
            req.headers['X-Timestamp'] = req_timestamp.internal
        else:
            req.headers['X-Timestamp'] = Timestamp(time.time()).internal

        headers = self._backend_requests(
            req, len(nodes), container_partition, containers)
        resp = self.make_requests(req, obj_ring,
                                  partition, 'DELETE', req.swift_entity_path,
                                  headers)
        return resp

    @public
    @cors_validation
    @delay_denial
    def COPY(self, req):
        """HTTP COPY request handler."""
        dest = req.headers.get('Destination')
        if not dest:
            return HTTPPreconditionFailed(request=req,
                                          body='Destination header required')
        dest = unquote(dest)
        if not dest.startswith('/'):
            dest = '/' + dest
        try:
            _junk, dest_container, dest_object = dest.split('/', 2)
        except ValueError:
            return HTTPPreconditionFailed(
                request=req,
                body='Destination header must be of the form '
                     '<container name>/<object name>')
        source = '/' + self.container_name + '/' + self.object_name
        self.container_name = dest_container
        self.object_name = dest_object
        # re-write the existing request as a PUT instead of creating a new one
        # since this one is already attached to the posthooklogger
        req.method = 'PUT'
        req.path_info = '/v1/' + self.account_name + dest
        req.headers['Content-Length'] = 0
        req.headers['X-Copy-From'] = quote(source)
        del req.headers['Destination']
        return self.PUT(req)<|MERGE_RESOLUTION|>--- conflicted
+++ resolved
@@ -617,11 +617,7 @@
                 # CONTAINER_LISTING_LIMIT segments in a segmented object. In
                 # this case, we're going to refuse to do the server-side copy.
                 return HTTPRequestEntityTooLarge(request=req)
-<<<<<<< HEAD
-            if sink_req.content_length > MAX_FILE_SIZE:
-=======
             if sink_req.content_length > constraints.MAX_FILE_SIZE:
->>>>>>> 1feaf6e2
                 return HTTPRequestEntityTooLarge(request=req)
             sink_req.etag = source_resp.etag
             # we no longer need the X-Copy-From header
