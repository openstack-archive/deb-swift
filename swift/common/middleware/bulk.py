--- conflicted
+++ resolved
@@ -20,13 +20,8 @@
 from swift.common.swob import Request, HTTPBadGateway, \
     HTTPCreated, HTTPBadRequest, HTTPNotFound, HTTPUnauthorized, HTTPOk, \
     HTTPPreconditionFailed, HTTPRequestEntityTooLarge, HTTPNotAcceptable, \
-<<<<<<< HEAD
-    HTTPLengthRequired, wsgify
-from swift.common.utils import json, TRUE_VALUES
-=======
     HTTPLengthRequired, HTTPException, HTTPServerError, wsgify
 from swift.common.utils import json, get_logger
->>>>>>> 7accddf1
 from swift.common.constraints import check_utf8, MAX_FILE_SIZE
 from swift.common.http import HTTP_UNAUTHORIZED, HTTP_NOT_FOUND
 from swift.common.constraints import MAX_OBJECT_NAME_LENGTH, \
@@ -255,15 +250,10 @@
                     line += data
                 else:
                     data_remaining = False
-<<<<<<< HEAD
-                    if line.strip():
-                        objs_to_delete.append(unquote(line))
-=======
                     obj_to_delete = line.strip()
                     if obj_to_delete:
                         objs_to_delete.append(
                             {'name': unquote(obj_to_delete)})
->>>>>>> 7accddf1
             if len(objs_to_delete) > self.max_deletes_per_request:
                 raise HTTPRequestEntityTooLarge(
                     'Maximum Bulk Deletes: %d per request' %
@@ -394,25 +384,9 @@
         resp_dict = {'Response Status': HTTPCreated().status,
                      'Response Body': '', 'Number Files Created': 0}
         failed_files = []
-<<<<<<< HEAD
-        existing_containers = set()
-        out_content_type = req.accept.best_match(ACCEPTABLE_FORMATS)
-        if not out_content_type:
-            return HTTPNotAcceptable(request=req)
-        if req.content_length is None and \
-                req.headers.get('transfer-encoding', '').lower() != 'chunked':
-            return HTTPLengthRequired(request=req)
-        try:
-            vrs, account, extract_base = req.split_path(2, 3, True)
-        except ValueError:
-            return HTTPNotFound(request=req)
-        extract_base = extract_base or ''
-        extract_base = extract_base.rstrip('/')
-=======
         last_yield = time()
         separator = ''
         containers_accessed = set()
->>>>>>> 7accddf1
         try:
             if not out_content_type:
                 raise HTTPNotAcceptable(request=req)
