# Copyright (c) 2010-2012 OpenStack, LLC.
#
# Licensed under the Apache License, Version 2.0 (the "License");
# you may not use this file except in compliance with the License.
# You may obtain a copy of the License at
#
#    http://www.apache.org/licenses/LICENSE-2.0
#
# Unless required by applicable law or agreed to in writing, software
# distributed under the License is distributed on an "AS IS" BASIS,
# WITHOUT WARRANTIES OR CONDITIONS OF ANY KIND, either express or
# implied.
# See the License for the specific language governing permissions and
# limitations under the License.

"""
Implementation of WSGI Request and Response objects.

This library has a very similar API to Webob.  It wraps WSGI request
environments and response values into objects that are more friendly to
interact with.
"""

from collections import defaultdict
from cStringIO import StringIO
import UserDict
import time
from functools import partial
from datetime import datetime, timedelta, tzinfo
from email.utils import parsedate
import urlparse
import urllib2
import re
import random
import functools
import inspect

from swift.common.utils import reiterate, split_path


RESPONSE_REASONS = {
    100: ('Continue', ''),
    200: ('OK', ''),
    201: ('Created', ''),
    202: ('Accepted', 'The request is accepted for processing.'),
    204: ('No Content', ''),
    206: ('Partial Content', ''),
    301: ('Moved Permanently', 'The resource has moved permanently.'),
    302: ('Found', ''),
    304: ('Not Modified', ''),
    307: ('Temporary Redirect', 'The resource has moved temporarily.'),
    400: ('Bad Request', 'The server could not comply with the request since '
          'it is either malformed or otherwise incorrect.'),
    401: ('Unauthorized', 'This server could not verify that you are '
          'authorized to access the document you requested.'),
    402: ('Payment Required', 'Access was denied for financial reasons.'),
    403: ('Forbidden', 'Access was denied to this resource.'),
    404: ('Not Found', 'The resource could not be found.'),
    405: ('Method Not Allowed', 'The method is not allowed for this '
          'resource.'),
    406: ('Not Acceptable', 'The resource is not available in a format '
          'acceptable to your browser.'),
    408: ('Request Timeout', 'The server has waited too long for the request '
          'to be sent by the client.'),
    409: ('Conflict', 'There was a conflict when trying to complete '
          'your request.'),
    410: ('Gone', 'This resource is no longer available.'),
    411: ('Length Required', 'Content-Length header required.'),
    412: ('Precondition Failed', 'A precondition for this request was not '
          'met.'),
    413: ('Request Entity Too Large', 'The body of your request was too '
          'large for this server.'),
    414: ('Request URI Too Long', 'The request URI was too long for this '
          'server.'),
    415: ('Unsupported Media Type', 'The request media type is not '
          'supported by this server.'),
    416: ('Requested Range Not Satisfiable', 'The Range requested is not '
          'available.'),
    417: ('Expectation Failed', 'Expectation failed.'),
    422: ('Unprocessable Entity', 'Unable to process the contained '
          'instructions'),
    499: ('Client Disconnect', 'The client was disconnected during request.'),
    500: ('Internal Error', 'The server has either erred or is incapable of '
          'performing the requested operation.'),
    501: ('Not Implemented', 'The requested method is not implemented by '
          'this server.'),
    502: ('Bad Gateway', 'Bad gateway.'),
    503: ('Service Unavailable', 'The server is currently unavailable. '
          'Please try again at a later time.'),
    504: ('Gateway Timeout', 'A timeout has occurred speaking to a '
          'backend server.'),
    507: ('Insufficient Storage', 'There was not enough space to save the '
          'resource. Drive: %(drive)s'),
}


class _UTC(tzinfo):
    """
    A tzinfo class for datetime objects that returns a 0 timedelta (UTC time)
    """
    def dst(self, dt):
        return timedelta(0)
    utcoffset = dst

    def tzname(self, dt):
        return 'UTC'
UTC = _UTC()


def _datetime_property(header):
    """
    Set and retrieve the datetime value of self.headers[header]
    (Used by both request and response)
    The header is parsed on retrieval and a datetime object is returned.
    The header can be set using a datetime, numeric value, or str.
    If a value of None is given, the header is deleted.

    :param header: name of the header, e.g. "Content-Length"
    """
    def getter(self):
        value = self.headers.get(header, None)
        if value is not None:
            try:
                parts = parsedate(self.headers[header])[:7]
                date = datetime(*(parts + (UTC,)))
            except Exception:
                return None
            if date.year < 1970:
                raise ValueError('Somehow an invalid year')
            return date

    def setter(self, value):
        if isinstance(value, (float, int, long)):
            self.headers[header] = time.strftime(
                "%a, %d %b %Y %H:%M:%S GMT", time.gmtime(value))
        elif isinstance(value, datetime):
            self.headers[header] = value.strftime("%a, %d %b %Y %H:%M:%S GMT")
        else:
            self.headers[header] = value

    return property(getter, setter,
                    doc=("Retrieve and set the %s header as a datetime, "
                         "set it with a datetime, int, or str") % header)


def _header_property(header):
    """
    Set and retrieve the value of self.headers[header]
    (Used by both request and response)
    If a value of None is given, the header is deleted.

    :param header: name of the header, e.g. "Content-Length"
    """
    def getter(self):
        return self.headers.get(header, None)

    def setter(self, value):
        self.headers[header] = value

    return property(getter, setter,
                    doc="Retrieve and set the %s header" % header)


def _header_int_property(header):
    """
    Set and retrieve the value of self.headers[header]
    (Used by both request and response)
    On retrieval, it converts values to integers.
    If a value of None is given, the header is deleted.

    :param header: name of the header, e.g. "Content-Length"
    """
    def getter(self):
        val = self.headers.get(header, None)
        if val is not None:
            val = int(val)
        return val

    def setter(self, value):
        self.headers[header] = value

    return property(getter, setter,
                    doc="Retrieve and set the %s header as an int" % header)


class HeaderEnvironProxy(UserDict.DictMixin):
    """
    A dict-like object that proxies requests to a wsgi environ,
    rewriting header keys to environ keys.

    For example, headers['Content-Range'] sets and gets the value of
    headers.environ['HTTP_CONTENT_RANGE']
    """
    def __init__(self, environ):
        self.environ = environ

    def _normalize(self, key):
        key = 'HTTP_' + key.replace('-', '_').upper()
        if key == 'HTTP_CONTENT_LENGTH':
            return 'CONTENT_LENGTH'
        if key == 'HTTP_CONTENT_TYPE':
            return 'CONTENT_TYPE'
        return key

    def __getitem__(self, key):
        return self.environ[self._normalize(key)]

    def __setitem__(self, key, value):
        if value is None:
            self.environ.pop(self._normalize(key), None)
        elif isinstance(value, unicode):
            self.environ[self._normalize(key)] = value.encode('utf-8')
        else:
            self.environ[self._normalize(key)] = str(value)

    def __contains__(self, key):
        return self._normalize(key) in self.environ

    def __delitem__(self, key):
        del self.environ[self._normalize(key)]

    def keys(self):
        keys = [key[5:].replace('_', '-').title()
                for key in self.environ.iterkeys() if key.startswith('HTTP_')]
        if 'CONTENT_LENGTH' in self.environ:
            keys.append('Content-Length')
        if 'CONTENT_TYPE' in self.environ:
            keys.append('Content-Type')
        return keys


class HeaderKeyDict(dict):
    """
    A dict that lower-cases all keys on the way in, so as to be
    case-insensitive.
    """
    def __init__(self, *args, **kwargs):
        for arg in args:
            self.update(arg)
        self.update(kwargs)

    def update(self, other):
        if hasattr(other, 'keys'):
            for key in other.keys():
                self[key.lower()] = other[key]
        else:
            for key, value in other:
                self[key.lower()] = value

    def __getitem__(self, key):
        return dict.get(self, key.lower())

    def __setitem__(self, key, value):
        if value is None:
            self.pop(key.lower(), None)
        elif isinstance(value, unicode):
            return dict.__setitem__(self, key.lower(), value.encode('utf-8'))
        else:
            return dict.__setitem__(self, key.lower(), str(value))

    def __contains__(self, key):
        return dict.__contains__(self, key.lower())

    def __delitem__(self, key):
        return dict.__delitem__(self, key.lower())

    def get(self, key, default=None):
        return dict.get(self, key.lower(), default)


def _resp_status_property():
    """
    Set and retrieve the value of Response.status
    On retrieval, it concatenates status_int and title.
    When set to a str, it splits status_int and title apart.
    When set to an integer, retrieves the correct title for that
    response code from the RESPONSE_REASONS dict.
    """
    def getter(self):
        return '%s %s' % (self.status_int, self.title)

    def setter(self, value):
        if isinstance(value, (int, long)):
            self.status_int = value
            self.explanation = self.title = RESPONSE_REASONS[value][0]
        else:
            if isinstance(value, unicode):
                value = value.encode('utf-8')
            self.status_int = int(value.split(' ', 1)[0])
            self.explanation = self.title = value.split(' ', 1)[1]

    return property(getter, setter,
                    doc="Retrieve and set the Response status, e.g. '200 OK'")


def _resp_body_property():
    """
    Set and retrieve the value of Response.body
    If necessary, it will consume Response.app_iter to create a body.
    On assignment, encodes unicode values to utf-8, and sets the content-length
    to the length of the str.
    """
    def getter(self):
        if not self._body:
            if not self._app_iter:
                return ''
            self._body = ''.join(self._app_iter)
            self._app_iter = None
        return self._body

    def setter(self, value):
        if isinstance(value, unicode):
            value = value.encode('utf-8')
        if isinstance(value, str):
            self.content_length = len(value)
            self._app_iter = None
        self._body = value

    return property(getter, setter,
                    doc="Retrieve and set the Response body str")


def _resp_etag_property():
    """
    Set and retrieve Response.etag
    This may be broken for etag use cases other than Swift's.
    Quotes strings when assigned and unquotes when read, for compatibility
    with webob.
    """
    def getter(self):
        etag = self.headers.get('etag', None)
        if etag:
            etag = etag.replace('"', '')
        return etag

    def setter(self, value):
        if value is None:
            self.headers['etag'] = None
        else:
            self.headers['etag'] = '"%s"' % value

    return property(getter, setter,
                    doc="Retrieve and set the response Etag header")


def _resp_content_type_property():
    """
    Set and retrieve Response.content_type
    Strips off any charset when retrieved -- that is accessible
    via Response.charset.
    """
    def getter(self):
        if 'content-type' in self.headers:
            return self.headers.get('content-type').split(';')[0]

    def setter(self, value):
        self.headers['content-type'] = value

    return property(getter, setter,
                    doc="Retrieve and set the response Content-Type header")


def _resp_charset_property():
    """
    Set and retrieve Response.charset
    On retrieval, separates the charset from the content-type.
    On assignment, removes any existing charset from the content-type and
    appends the new one.
    """
    def getter(self):
        if '; charset=' in self.headers['content-type']:
            return self.headers['content-type'].split('; charset=')[1]

    def setter(self, value):
        if 'content-type' in self.headers:
            self.headers['content-type'] = self.headers['content-type'].split(
                ';')[0]
            if value:
                self.headers['content-type'] += '; charset=' + value

    return property(getter, setter,
                    doc="Retrieve and set the response charset")


def _resp_app_iter_property():
    """
    Set and retrieve Response.app_iter
    Mostly a pass-through to Response._app_iter; it's a property so it can zero
    out an existing content-length on assignment.
    """
    def getter(self):
        return self._app_iter

    def setter(self, value):
        if isinstance(value, (list, tuple)):
            self.content_length = sum(map(len, value))
        elif value is not None:
            self.content_length = None
            self._body = None
        self._app_iter = value

    return property(getter, setter,
                    doc="Retrieve and set the response app_iter")


def _req_fancy_property(cls, header, even_if_nonexistent=False):
    """
    Set and retrieve "fancy" properties.
    On retrieval, these properties return a class that takes the value of the
    header as the only argument to their constructor.
    For assignment, those classes should implement a __str__ that converts them
    back to their header values.

    :param header: name of the header, e.g. "Accept"
    :param even_if_nonexistent: Return a value even if the header does not
        exist.  Classes using this should be prepared to accept None as a
        parameter.
    """
    def getter(self):
        try:
            if header in self.headers or even_if_nonexistent:
                return cls(self.headers.get(header))
        except ValueError:
            return None

    def setter(self, value):
        self.headers[header] = value

    return property(getter, setter, doc=("Retrieve and set the %s "
                    "property in the WSGI environ, as a %s object") %
                    (header, cls.__name__))


class Range(object):
    """
    Wraps a Request's Range header as a friendly object.
    After initialization, "range.ranges" is populated with a list
    of (start, end) tuples denoting the requested ranges.

    If there were any syntactically-invalid byte-range-spec values,
    "range.ranges" will be an empty list, per the relevant RFC:

    "The recipient of a byte-range-set that includes one or more syntactically
    invalid byte-range-spec values MUST ignore the header field that includes
    that byte-range-set."

    According to the RFC 2616 specification, the following cases will be all
    considered as syntactically invalid, thus, a ValueError is thrown so that
    the range header will be ignored. If the range value contains at least
    one of the following cases, the entire range is considered invalid,
    ValueError will be thrown so that the header will be ignored.

    1. value not starts with bytes=
    2. range value start is greater than the end, eg. bytes=5-3
    3. range does not have start or end, eg. bytes=-
    4. range does not have hyphen, eg. bytes=45
    5. range value is non numeric
    6. any combination of the above

    Every syntactically valid range will be added into the ranges list
    even when some of the ranges may not be satisfied by underlying content.

    :param headerval: value of the header as a str
    """
    def __init__(self, headerval):
        headerval = headerval.replace(' ', '')
        if not headerval.lower().startswith('bytes='):
            raise ValueError('Invalid Range header: %s' % headerval)
        self.ranges = []
        for rng in headerval[6:].split(','):
            # Check if the range has required hyphen.
            if rng.find('-') == -1:
                raise ValueError('Invalid Range header: %s' % headerval)
            start, end = rng.split('-', 1)
            if start:
                # when start contains non numeric value, this also causes
                # ValueError
                start = int(start)
            else:
                start = None
            if end:
                # when end contains non numeric value, this also causes
                # ValueError
                end = int(end)
                if start is not None and end < start:
                    raise ValueError('Invalid Range header: %s' % headerval)
            else:
                end = None
                if start is None:
                    raise ValueError('Invalid Range header: %s' % headerval)
            self.ranges.append((start, end))

    def __str__(self):
        string = 'bytes='
        for start, end in self.ranges:
            if start is not None:
                string += str(start)
            string += '-'
            if end is not None:
                string += str(end)
            string += ','
        return string.rstrip(',')

    def ranges_for_length(self, length):
        """
        This method is used to return multiple ranges for a given length
        which should represent the length of the underlying content.
        The constructor method __init__ made sure that any range in ranges
        list is syntactically valid. So if length is None or size of the
        ranges is zero, then the Range header should be ignored which will
        eventually make the response to be 200.

        If an empty list is returned by this method, it indicates that there
        are unsatisfiable ranges found in the Range header, 416 will be
        returned.

        if a returned list has at least one element, the list indicates that
        there is at least one range valid and the server should serve the
        request with a 206 status code.

        The start value of each range represents the starting position in
        the content, the end value represents the ending position. This
        method purposely adds 1 to the end number because the spec defines
        the Range to be inclusive.

        The Range spec can be found at the following link:
        http://www.w3.org/Protocols/rfc2616/rfc2616-sec14.html#sec14.35.1

        :param length: length of the underlying content
        """
        # not syntactically valid ranges, must ignore
        if length is None or not self.ranges or self.ranges == []:
            return None
        all_ranges = []
        for single_range in self.ranges:
            begin, end = single_range
            # The possible values for begin and end are
            # None, 0, or a positive numeric number
            if begin is None:
                if end == 0:
                    # this is the bytes=-0 case
                    continue
                elif end > length:
                    # This is the case where the end is greater than the
                    # content length, as the RFC 2616 stated, the entire
                    # content should be returned.
                    all_ranges.append((0, length))
                else:
                    all_ranges.append((length - end, length))
                continue
            # begin can only be 0 and numeric value from this point on
            if end is None:
                if begin < length:
                    all_ranges.append((begin, length))
                else:
                    # the begin position is greater than or equal to the
                    # content length; skip and move on to the next range
                    continue
            # end can only be 0 or numeric value
            elif begin < length:
                # the begin position is valid, take the min of end + 1 or
                # the total length of the content
                all_ranges.append((begin, min(end + 1, length)))

        return all_ranges


class Match(object):
    """
    Wraps a Request's If-None-Match header as a friendly object.

    :param headerval: value of the header as a str
    """
    def __init__(self, headerval):
        self.tags = set()
        for tag in headerval.split(', '):
            if tag.startswith('"') and tag.endswith('"'):
                self.tags.add(tag[1:-1])
            else:
                self.tags.add(tag)

    def __contains__(self, val):
        return '*' in self.tags or val in self.tags


class Accept(object):
    """
    Wraps a Request's Accept header as a friendly object.

    :param headerval: value of the header as a str
    """
    token = r'[^()<>@,;:\"/\[\]?={}\x00-\x20\x7f]+'  # RFC 2616 2.2
    acc_pattern = re.compile(r'^\s*(' + token + r')/(' + token +
                             r')(;\s*q=([\d.]+))?\s*$')

    def __init__(self, headerval):
        self.headerval = headerval

    def _get_types(self):
        types = []
        if not self.headerval:
            return []
        for typ in self.headerval.split(','):
            type_parms = self.acc_pattern.findall(typ)
            if not type_parms:
                raise ValueError('Invalid accept header')
            typ, subtype, parms, quality = type_parms[0]
            quality = float(quality or '1.0')
            pattern = '^' + \
                (self.token if typ == '*' else re.escape(typ)) + '/' + \
                (self.token if subtype == '*' else re.escape(subtype)) + '$'
            types.append((pattern, quality, '*' not in (typ, subtype)))
        # sort candidates by quality, then whether or not there were globs
        types.sort(reverse=True, key=lambda t: (t[1], t[2]))
        return [t[0] for t in types]

    def best_match(self, options):
        """
        Returns the item from "options" that best matches the accept header.
        Returns None if no available options are acceptable to the client.

        :param options: a list of content-types the server can respond with
        """
        try:
            types = self._get_types()
        except ValueError:
            return None
        if not types and options:
            return options[0]
        for pattern in types:
            for option in options:
                if re.match(pattern, option):
                    return option
        return None

    def __repr__(self):
        return self.headerval


def _req_environ_property(environ_field):
    """
    Set and retrieve value of the environ_field entry in self.environ.
    (Used by both request and response)
    """
    def getter(self):
        return self.environ.get(environ_field, None)

    def setter(self, value):
        if isinstance(value, unicode):
            self.environ[environ_field] = value.encode('utf-8')
        else:
            self.environ[environ_field] = value

    return property(getter, setter, doc=("Get and set the %s property "
                    "in the WSGI environment") % environ_field)


def _req_body_property():
    """
    Set and retrieve the Request.body parameter.  It consumes wsgi.input and
    returns the results.  On assignment, uses a StringIO to create a new
    wsgi.input.
    """
    def getter(self):
        body = self.environ['wsgi.input'].read()
        self.environ['wsgi.input'] = StringIO(body)
        return body

    def setter(self, value):
        self.environ['wsgi.input'] = StringIO(value)
        self.environ['CONTENT_LENGTH'] = str(len(value))

    return property(getter, setter, doc="Get and set the request body str")


def _host_url_property():
    """
    Retrieves the best guess that can be made for an absolute location up to
    the path, for example: https://host.com:1234
    """
    def getter(self):
        if 'HTTP_HOST' in self.environ:
            host = self.environ['HTTP_HOST']
        else:
            host = '%s:%s' % (self.environ['SERVER_NAME'],
                              self.environ['SERVER_PORT'])
        scheme = self.environ.get('wsgi.url_scheme', 'http')
        if scheme == 'http' and host.endswith(':80'):
            host, port = host.rsplit(':', 1)
        elif scheme == 'https' and host.endswith(':443'):
            host, port = host.rsplit(':', 1)
        return '%s://%s' % (scheme, host)

    return property(getter, doc="Get url for request/response up to path")


class Request(object):
    """
    WSGI Request object.
    """
    range = _req_fancy_property(Range, 'range')
    if_none_match = _req_fancy_property(Match, 'if-none-match')
    accept = _req_fancy_property(Accept, 'accept', True)
    method = _req_environ_property('REQUEST_METHOD')
    referrer = referer = _req_environ_property('HTTP_REFERER')
    script_name = _req_environ_property('SCRIPT_NAME')
    path_info = _req_environ_property('PATH_INFO')
    host = _req_environ_property('HTTP_HOST')
    host_url = _host_url_property()
    remote_addr = _req_environ_property('REMOTE_ADDR')
    remote_user = _req_environ_property('REMOTE_USER')
    user_agent = _req_environ_property('HTTP_USER_AGENT')
    query_string = _req_environ_property('QUERY_STRING')
    if_match = _req_environ_property('HTTP_IF_MATCH')
    body_file = _req_environ_property('wsgi.input')
    content_length = _header_int_property('content-length')
    if_modified_since = _datetime_property('if-modified-since')
    if_unmodified_since = _datetime_property('if-unmodified-since')
    body = _req_body_property()
    charset = None
    _params_cache = None
    acl = _req_environ_property('swob.ACL')

    def __init__(self, environ):
        self.environ = environ
        self.headers = HeaderEnvironProxy(self.environ)

    @classmethod
    def blank(cls, path, environ=None, headers=None, body=None):
        """
        Create a new request object with the given parameters, and an
        environment otherwise filled in with non-surprising default values.
        """
        headers = headers or {}
        environ = environ or {}
        if isinstance(path, unicode):
            path = path.encode('utf-8')
        parsed_path = urlparse.urlparse(path)
        server_name = 'localhost'
        if parsed_path.netloc:
            server_name = parsed_path.netloc.split(':', 1)[0]

        server_port = parsed_path.port
        if server_port is None:
            server_port = {'http': 80,
                           'https': 443}.get(parsed_path.scheme, 80)
        if parsed_path.scheme and parsed_path.scheme not in ['http', 'https']:
            raise TypeError('Invalid scheme: %s' % parsed_path.scheme)
        env = {
            'REQUEST_METHOD': 'GET',
            'SCRIPT_NAME': '',
            'QUERY_STRING': parsed_path.query,
            'PATH_INFO': urllib2.unquote(parsed_path.path),
            'SERVER_NAME': server_name,
            'SERVER_PORT': str(server_port),
            'HTTP_HOST': '%s:%d' % (server_name, server_port),
            'SERVER_PROTOCOL': 'HTTP/1.0',
            'wsgi.version': (1, 0),
            'wsgi.url_scheme': parsed_path.scheme or 'http',
            'wsgi.errors': StringIO(''),
            'wsgi.multithread': False,
            'wsgi.multiprocess': False
        }
        env.update(environ)
        if body is not None:
            env['wsgi.input'] = StringIO(body)
            env['CONTENT_LENGTH'] = str(len(body))
        elif 'wsgi.input' not in env:
            env['wsgi.input'] = StringIO('')
        req = Request(env)
        for key, val in headers.iteritems():
            req.headers[key] = val
        return req

    @property
    def params(self):
        "Provides QUERY_STRING parameters as a dictionary"
        if self._params_cache is None:
            if 'QUERY_STRING' in self.environ:
                self._params_cache = dict(
                    urlparse.parse_qsl(self.environ['QUERY_STRING'], True))
            else:
                self._params_cache = {}
        return self._params_cache
    str_params = params

    @property
    def path_qs(self):
        """The path of the request, without host but with query string."""
        path = self.path
        if self.query_string:
            path += '?' + self.query_string
        return path

    @property
    def path(self):
        "Provides the full path of the request, excluding the QUERY_STRING"
        return urllib2.quote(self.environ.get('SCRIPT_NAME', '') +
                             self.environ['PATH_INFO'])

    @property
    def url(self):
        "Provides the full url of the request"
        return self.host_url + self.path_qs

    def path_info_pop(self):
        """
        Takes one path portion (delineated by slashes) from the
        path_info, and appends it to the script_name.  Returns
        the path segment.
        """
        path_info = self.path_info
        if not path_info or path_info[0] != '/':
            return None
        try:
            slash_loc = path_info.index('/', 1)
        except ValueError:
            slash_loc = len(path_info)
        self.script_name += path_info[:slash_loc]
        self.path_info = path_info[slash_loc:]
        return path_info[1:slash_loc]

    def copy_get(self):
        """
        Makes a copy of the request, converting it to a GET.
        """
        env = self.environ.copy()
        env.update({
            'REQUEST_METHOD': 'GET',
            'CONTENT_LENGTH': '0',
            'wsgi.input': StringIO(''),
        })
        return Request(env)

    def call_application(self, application):
        """
        Calls the application with this request's environment.  Returns the
        status, headers, and app_iter for the response as a tuple.

        :param application: the WSGI application to call
        """
        output = []
        captured = []

        def start_response(status, headers, exc_info=None):
            captured[:] = [status, headers, exc_info]
            return output.append
        app_iter = application(self.environ, start_response)
        if not app_iter:
            app_iter = output
        if not captured:
            app_iter = reiterate(app_iter)
        return (captured[0], captured[1], app_iter)

    def get_response(self, application):
        """
        Calls the application with this request's environment.  Returns a
        Response object that wraps up the application's result.

        :param application: the WSGI application to call
        """
        status, headers, app_iter = self.call_application(application)
        return Response(status=status, headers=dict(headers),
                        app_iter=app_iter, request=self)

    def split_path(self, minsegs=1, maxsegs=None, rest_with_last=False):
        """
        Validate and split the Request's path.

        **Examples**::

            ['a'] = split_path('/a')
            ['a', None] = split_path('/a', 1, 2)
            ['a', 'c'] = split_path('/a/c', 1, 2)
            ['a', 'c', 'o/r'] = split_path('/a/c/o/r', 1, 3, True)

        :param path: HTTP Request path to be split
        :param minsegs: Minimum number of segments to be extracted
        :param maxsegs: Maximum number of segments to be extracted
        :param rest_with_last: If True, trailing data will be returned as part
                               of last segment.  If False, and there is
                               trailing data, raises ValueError.
        :returns: list of segments with a length of maxsegs (non-existant
                  segments will return as None)
        :raises: ValueError if given an invalid path
        """
        return split_path(
            self.environ.get('SCRIPT_NAME', '') + self.environ['PATH_INFO'],
            minsegs, maxsegs, rest_with_last)


def content_range_header_value(start, stop, size):
    return 'bytes %s-%s/%s' % (start, (stop - 1), size)


def content_range_header(start, stop, size):
    return "Content-Range: " + content_range_header_value(start, stop, size)


def multi_range_iterator(ranges, content_type, boundary, size, sub_iter_gen):
    for start, stop in ranges:
        yield ''.join(['\r\n--', boundary, '\r\n',
                       'Content-Type: ', content_type, '\r\n'])
        yield content_range_header(start, stop, size) + '\r\n\r\n'
        sub_iter = sub_iter_gen(start, stop)
        for chunk in sub_iter:
            yield chunk
    yield '\r\n--' + boundary + '--\r\n'


class Response(object):
    """
    WSGI Response object.
    """
    content_length = _header_int_property('content-length')
    content_type = _resp_content_type_property()
    content_range = _header_property('content-range')
    etag = _resp_etag_property()
    status = _resp_status_property()
    body = _resp_body_property()
    host_url = _host_url_property()
    last_modified = _datetime_property('last-modified')
    location = _header_property('location')
    accept_ranges = _header_property('accept-ranges')
    charset = _resp_charset_property()
    app_iter = _resp_app_iter_property()

    def __init__(self, body=None, status=200, headers={}, app_iter=None,
                 request=None, conditional_response=False, **kw):
        self.headers = HeaderKeyDict(
            [('Content-Type', 'text/html; charset=UTF-8')])
        self.conditional_response = conditional_response
        self.request = request
        self.body = body
        self.app_iter = app_iter
        self.status = status
        self.boundary = "%.32x" % random.randint(0, 256 ** 16)
        if request:
            self.environ = request.environ
        else:
            self.environ = {}
        self.headers.update(headers)
        for key, value in kw.iteritems():
            setattr(self, key, value)

    def _prepare_for_ranges(self, ranges):
        """
        Prepare the Response for multiple ranges.
        """

        content_size = self.content_length
        content_type = self.content_type
        self.content_type = ''.join(['multipart/byteranges;',
                                     'boundary=', self.boundary])

        # This section calculate the total size of the targeted response
        # The value 12 is the length of total bytes of hyphen, new line
        # form feed for each section header. The value 8 is the length of
        # total bytes of hyphen, new line, form feed characters for the
        # closing boundary which appears only once
        section_header_fixed_len = 12 + (len(self.boundary) +
                                         len('Content-Type: ') +
                                         len(content_type) +
                                         len('Content-Range: bytes '))
        body_size = 0
        for start, end in ranges:
            body_size += section_header_fixed_len
            body_size += len(str(start) + '-' + str(end - 1) + '/' +
                             str(content_size)) + (end - start)
        body_size += 8 + len(self.boundary)
        self.content_length = body_size
        self.content_range = None
        return content_size, content_type

    def _response_iter(self, app_iter, body):
        if self.request and self.request.method == 'HEAD':
            # We explicitly do NOT want to set self.content_length to 0 here
            return ['']
        if self.conditional_response and self.request and \
                self.request.range and self.request.range.ranges and \
                not self.content_range:
            ranges = self.request.range.ranges_for_length(self.content_length)
            if ranges == []:
                self.status = 416
                self.content_length = 0
                return ['']
            elif ranges:
                range_size = len(ranges)
                if range_size > 0:
                    # There is at least one valid range in the request, so try
                    # to satisfy the request
                    if range_size == 1:
                        start, end = ranges[0]
                        if app_iter and hasattr(app_iter, 'app_iter_range'):
                            self.status = 206
                            self.content_range = content_range_header_value(
                                start, end, self.content_length)
                            self.content_length = (end - start)
                            return app_iter.app_iter_range(start, end)
                        elif body:
                            self.status = 206
                            self.content_range = content_range_header_value(
                                start, end, self.content_length)
                            self.content_length = (end - start)
                            return [body[start:end]]
                    elif range_size > 1:
                        if app_iter and hasattr(app_iter, 'app_iter_ranges'):
                            self.status = 206
                            content_size, content_type = \
                                self._prepare_for_ranges(ranges)
                            return app_iter.app_iter_ranges(ranges,
                                                            content_type,
                                                            self.boundary,
                                                            content_size)
                        elif body:
                            self.status = 206
                            content_size, content_type, = \
                                self._prepare_for_ranges(ranges)

                            def _body_slicer(start, stop):
                                yield body[start:stop]
                            return multi_range_iterator(ranges, content_type,
                                                        self.boundary,
                                                        content_size,
                                                        _body_slicer)
        if app_iter:
            return app_iter
        if body is not None:
            return [body]
        if self.status_int in RESPONSE_REASONS:
            title, exp = RESPONSE_REASONS[self.status_int]
            if exp:
                body = '<html><h1>%s</h1><p>%s</p></html>' % (title, exp)
                if '%(' in body:
                    body = body % defaultdict(lambda: 'unknown', self.__dict__)
                self.content_length = len(body)
                return [body]
        return ['']

    def absolute_location(self):
        """
        Attempt to construct an absolute location.
        """
        if not self.location.startswith('/'):
            return self.location
<<<<<<< HEAD
        if 'HTTP_HOST' in self.environ:
            host = self.environ['HTTP_HOST']
        else:
            host = '%s:%s' % (self.environ['SERVER_NAME'],
                              self.environ['SERVER_PORT'])
        scheme = self.environ.get('wsgi.url_scheme', 'http')
        if scheme == 'http' and host.endswith(':80'):
            host, port = host.rsplit(':', 1)
        elif scheme == 'https' and host.endswith(':443'):
            host, port = host.rsplit(':', 1)
        return '%s://%s%s' % (scheme, host, self.location)
=======
        return self.host_url + self.location
>>>>>>> d34b1756

    def __call__(self, env, start_response):
        if not self.request:
            self.request = Request(env)
        self.environ = env
        app_iter = self._response_iter(self.app_iter, self._body)
        if 'location' in self.headers:
            self.location = self.absolute_location()
        start_response(self.status, self.headers.items())
        return app_iter


class HTTPException(Response, Exception):

    def __init__(self, *args, **kwargs):
        Response.__init__(self, *args, **kwargs)
        Exception.__init__(self, self.status)


def wsgify(func):
    """
    A decorator for translating functions which take a swob Request object and
    return a Response object into WSGI callables.  Also catches any raised
    HTTPExceptions and treats them as a returned Response.
    """
    argspec = inspect.getargspec(func)
    if argspec.args and argspec.args[0] == 'self':
        @functools.wraps(func)
        def _wsgify_self(self, env, start_response):
            try:
                return func(self, Request(env))(env, start_response)
            except HTTPException, err_resp:
                return err_resp(env, start_response)
        return _wsgify_self
    else:
        @functools.wraps(func)
        def _wsgify_bare(env, start_response):
            try:
                return func(Request(env))(env, start_response)
            except HTTPException, err_resp:
                return err_resp(env, start_response)
        return _wsgify_bare


class StatusMap(object):
    """
    A dict-like object that returns HTTPException subclasses/factory functions
    where the given key is the status code.
    """
    def __getitem__(self, key):
        return partial(HTTPException, status=key)
status_map = StatusMap()


HTTPOk = status_map[200]
HTTPCreated = status_map[201]
HTTPAccepted = status_map[202]
HTTPNoContent = status_map[204]
HTTPMovedPermanently = status_map[301]
HTTPFound = status_map[302]
HTTPNotModified = status_map[304]
HTTPBadRequest = status_map[400]
HTTPUnauthorized = status_map[401]
HTTPForbidden = status_map[403]
HTTPMethodNotAllowed = status_map[405]
HTTPNotFound = status_map[404]
HTTPNotAcceptable = status_map[406]
HTTPRequestTimeout = status_map[408]
HTTPConflict = status_map[409]
HTTPLengthRequired = status_map[411]
HTTPPreconditionFailed = status_map[412]
HTTPRequestEntityTooLarge = status_map[413]
HTTPRequestedRangeNotSatisfiable = status_map[416]
HTTPUnprocessableEntity = status_map[422]
HTTPClientDisconnect = status_map[499]
HTTPServerError = status_map[500]
HTTPInternalServerError = status_map[500]
HTTPBadGateway = status_map[502]
HTTPServiceUnavailable = status_map[503]
HTTPInsufficientStorage = status_map[507]<|MERGE_RESOLUTION|>--- conflicted
+++ resolved
@@ -1043,21 +1043,7 @@
         """
         if not self.location.startswith('/'):
             return self.location
-<<<<<<< HEAD
-        if 'HTTP_HOST' in self.environ:
-            host = self.environ['HTTP_HOST']
-        else:
-            host = '%s:%s' % (self.environ['SERVER_NAME'],
-                              self.environ['SERVER_PORT'])
-        scheme = self.environ.get('wsgi.url_scheme', 'http')
-        if scheme == 'http' and host.endswith(':80'):
-            host, port = host.rsplit(':', 1)
-        elif scheme == 'https' and host.endswith(':443'):
-            host, port = host.rsplit(':', 1)
-        return '%s://%s%s' % (scheme, host, self.location)
-=======
         return self.host_url + self.location
->>>>>>> d34b1756
 
     def __call__(self, env, start_response):
         if not self.request:
