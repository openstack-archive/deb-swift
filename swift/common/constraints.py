--- conflicted
+++ resolved
@@ -18,11 +18,7 @@
 from urllib import unquote
 from ConfigParser import ConfigParser, NoSectionError, NoOptionError
 
-<<<<<<< HEAD
-from swift.common.utils import ismount, split_path, SWIFT_CONF_FILE
-=======
 from swift.common import utils, exceptions
->>>>>>> 1feaf6e2
 from swift.common.swob import HTTPBadRequest, HTTPLengthRequired, \
     HTTPRequestEntityTooLarge, HTTPPreconditionFailed
 
@@ -38,13 +34,10 @@
 MAX_ACCOUNT_NAME_LENGTH = 256
 MAX_CONTAINER_NAME_LENGTH = 256
 
-<<<<<<< HEAD
-=======
 # If adding an entry to DEFAULT_CONSTRAINTS, note that
 # these constraints are automatically published by the
 # proxy server in responses to /info requests, with values
 # updated by reload_constraints()
->>>>>>> 1feaf6e2
 DEFAULT_CONSTRAINTS = {
     'max_file_size': MAX_FILE_SIZE,
     'max_meta_name_length': MAX_META_NAME_LENGTH,
@@ -73,25 +66,16 @@
     SWIFT_CONSTRAINTS_LOADED = False
     OVERRIDE_CONSTRAINTS = {}
     constraints_conf = ConfigParser()
-<<<<<<< HEAD
-    if constraints_conf.read(SWIFT_CONF_FILE):
-=======
     if constraints_conf.read(utils.SWIFT_CONF_FILE):
->>>>>>> 1feaf6e2
         SWIFT_CONSTRAINTS_LOADED = True
         for name in DEFAULT_CONSTRAINTS:
             try:
                 value = int(constraints_conf.get('swift-constraints', name))
-<<<<<<< HEAD
-            except (NoSectionError, NoOptionError):
-                pass
-=======
             except NoOptionError:
                 pass
             except NoSectionError:
                 # We are never going to find the section for another option
                 break
->>>>>>> 1feaf6e2
             else:
                 OVERRIDE_CONSTRAINTS[name] = value
     for name, default in DEFAULT_CONSTRAINTS.items():
