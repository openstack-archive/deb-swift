--- conflicted
+++ resolved
@@ -279,11 +279,8 @@
                 if self.conf_zero_byte_fps and pid == zbf_pid and \
                    len(pids) > 1:
                     kwargs['device_dirs'] = override_devices
-<<<<<<< HEAD
-=======
                     # sleep between ZBF scanner forks
                     self._sleep()
->>>>>>> 1feaf6e2
                     zbf_pid = self.fork_child(zero_byte_fps=True, **kwargs)
                     pids.append(zbf_pid)
                 pids.remove(pid)
@@ -301,13 +298,8 @@
         while True:
             try:
                 self.audit_loop(parent, zbo_fps, **kwargs)
-<<<<<<< HEAD
-            except (Exception, Timeout):
-                self.logger.exception(_('ERROR auditing'))
-=======
             except (Exception, Timeout) as err:
                 self.logger.exception(_('ERROR auditing: %s' % err))
->>>>>>> 1feaf6e2
             self._sleep()
 
     def run_once(self, *args, **kwargs):
@@ -327,10 +319,5 @@
         try:
             self.audit_loop(parent, zbo_fps, override_devices=override_devices,
                             **kwargs)
-<<<<<<< HEAD
-        except (Exception, Timeout):
-            self.logger.exception(_('ERROR auditing'))
-=======
         except (Exception, Timeout) as err:
-            self.logger.exception(_('ERROR auditing: %s' % err))
->>>>>>> 1feaf6e2
+            self.logger.exception(_('ERROR auditing: %s' % err))