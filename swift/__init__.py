--- conflicted
+++ resolved
@@ -14,11 +14,7 @@
             return '%s-dev' % (self.canonical_version,)
 
 
-<<<<<<< HEAD
-_version = Version('1.4.8', True)
-=======
 _version = Version('1.4.9', False)
->>>>>>> 0becfab6
 __version__ = _version.pretty_version
 __canonical_version__ = _version.canonical_version
 
