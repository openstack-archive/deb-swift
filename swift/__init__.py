--- conflicted
+++ resolved
@@ -14,11 +14,7 @@
             return '%s-dev' % (self.canonical_version,)
 
 
-<<<<<<< HEAD
-_version = Version('1.4.4', True)
-=======
 _version = Version('1.4.5', False)
->>>>>>> 913cfcf7
 __version__ = _version.pretty_version
 __canonical_version__ = _version.canonical_version
 
