#!/usr/bin/env python
# Copyright (c) 2010-2012 OpenStack Foundation
#
# Licensed under the Apache License, Version 2.0 (the "License");
# you may not use this file except in compliance with the License.
# You may obtain a copy of the License at
#
#    http://www.apache.org/licenses/LICENSE-2.0
#
# Unless required by applicable law or agreed to in writing, software
# distributed under the License is distributed on an "AS IS" BASIS,
# WITHOUT WARRANTIES OR CONDITIONS OF ANY KIND, either express or
# implied.
# See the License for the specific language governing permissions and
# limitations under the License.

import sys
import os
from optparse import OptionParser

from swift.common.ring import Ring
<<<<<<< HEAD
from swift.common.utils import hash_path, storage_directory
=======
from swift.cli.info import print_item_locations, InfoSystemExit
>>>>>>> 1feaf6e2


if __name__ == '__main__':

    usage = '''
    Shows the nodes responsible for the item specified.
    Usage: %prog [-a] <ring.gz> <account> [<container>] [<object>]
    Or: %prog [-a] <ring.gz> -p partition
    Or: %prog [-a] -P policy_name <account> <container> <object>
    Note: account, container, object can also be a single arg separated by /
    Example:
        $ %prog -a /etc/swift/account.ring.gz MyAccount
        Partition 5743883
        Hash 96ae332a60b58910784e4417a03e1ad0
        10.1.1.7:8000 sdd1
        10.1.9.2:8000 sdb1
        10.1.5.5:8000 sdf1
        10.1.5.9:8000 sdt1 # [Handoff]
    '''
    parser = OptionParser(usage)
    parser.add_option('-a', '--all', action='store_true',
                      help='Show all handoff nodes')
    parser.add_option('-p', '--partition', metavar='PARTITION',
                      help='Show nodes for a given partition')
    parser.add_option('-P', '--policy-name', dest='policy_name',
                      help='Specify which policy to use')
    parser.add_option('-d', '--swift-dir', default='/etc/swift',
                      dest='swift_dir', help='Path to swift directory')
    options, args = parser.parse_args()

    # swift-get-nodes -P nada -p 1
    if len(args) == 0:
        if not options.policy_name or not options.partition:
            sys.exit(parser.print_help())
    elif len(args) > 4 or len(args) < 1:
        sys.exit(parser.print_help())

    # Parse single path arg, as noted in above help text.
    # if len(args) == 1 and options.policy_name and '/' in args[0]:
    if len(args) == 1 and not args[0].endswith('ring.gz'):
        path = args[0].lstrip('/')
        args = [p for p in path.split('/', 2) if p]
    if len(args) == 2 and '/' in args[1]:
        path = args[1].lstrip('/')
        args = [args[0]] + [p for p in path.split('/', 2) if p]

    ring = None
    ring_name = None

    if len(args) >= 1 and args[0].endswith('ring.gz'):
        if os.path.exists(args[0]):
            ring_name = args[0].rsplit('/', 1)[-1].split('.', 1)[0]
            ring = Ring(args[0])
        else:
            print 'Ring file does not exist'
        args.pop(0)

<<<<<<< HEAD
for node in nodes:
    print 'Server:Port Device\t%s:%s %s' % (node['ip'], node['port'],
                                            node['device'])
for mnode in more_nodes:
    print 'Server:Port Device\t%s:%s %s\t [Handoff]' \
        % (mnode['ip'], mnode['port'], mnode['device'])
print "\n"
for node in nodes:
    print 'curl -I -XHEAD "http://%s:%s/%s/%s/%s"' \
        % (node['ip'], node['port'], node['device'], part,
           urllib.quote(target))
for mnode in more_nodes:
    print 'curl -I -XHEAD "http://%s:%s/%s/%s/%s" # [Handoff]' \
        % (mnode['ip'], mnode['port'], mnode['device'], part,
           urllib.quote(target))
print "\n"
print 'Use your own device location of servers:'
print 'such as "export DEVICE=/srv/node"'
for node in nodes:
    if hash_str:
        print 'ssh %s "ls -lah ${DEVICE:-/srv/node}/%s/%s/"' % (
            node['ip'], node['device'], storage_directory(loc, part, hash_str))
    else:
        print 'ssh %s "ls -lah ${DEVICE:-/srv/node}/%s/%s/%s/"' % (
            node['ip'], node['device'], loc, part)
for mnode in more_nodes:
    if hash_str:
        print 'ssh %s "ls -lah ${DEVICE:-/srv/node}/%s/%s/" '\
              '# [Handoff]' % (mnode['ip'], mnode['device'],
                               storage_directory(loc, part, hash_str))
    else:
        print 'ssh %s "ls -lah ${DEVICE:-/srv/node}/%s/%s/%s/" # [Handoff]' % (
            mnode['ip'], mnode['device'], loc, part)
=======
    try:
        print_item_locations(ring, ring_name, *args, **vars(options))
    except InfoSystemExit:
        sys.exit(1)
>>>>>>> 1feaf6e2
<|MERGE_RESOLUTION|>--- conflicted
+++ resolved
@@ -19,11 +19,7 @@
 from optparse import OptionParser
 
 from swift.common.ring import Ring
-<<<<<<< HEAD
-from swift.common.utils import hash_path, storage_directory
-=======
 from swift.cli.info import print_item_locations, InfoSystemExit
->>>>>>> 1feaf6e2
 
 
 if __name__ == '__main__':
@@ -81,43 +77,7 @@
             print 'Ring file does not exist'
         args.pop(0)
 
-<<<<<<< HEAD
-for node in nodes:
-    print 'Server:Port Device\t%s:%s %s' % (node['ip'], node['port'],
-                                            node['device'])
-for mnode in more_nodes:
-    print 'Server:Port Device\t%s:%s %s\t [Handoff]' \
-        % (mnode['ip'], mnode['port'], mnode['device'])
-print "\n"
-for node in nodes:
-    print 'curl -I -XHEAD "http://%s:%s/%s/%s/%s"' \
-        % (node['ip'], node['port'], node['device'], part,
-           urllib.quote(target))
-for mnode in more_nodes:
-    print 'curl -I -XHEAD "http://%s:%s/%s/%s/%s" # [Handoff]' \
-        % (mnode['ip'], mnode['port'], mnode['device'], part,
-           urllib.quote(target))
-print "\n"
-print 'Use your own device location of servers:'
-print 'such as "export DEVICE=/srv/node"'
-for node in nodes:
-    if hash_str:
-        print 'ssh %s "ls -lah ${DEVICE:-/srv/node}/%s/%s/"' % (
-            node['ip'], node['device'], storage_directory(loc, part, hash_str))
-    else:
-        print 'ssh %s "ls -lah ${DEVICE:-/srv/node}/%s/%s/%s/"' % (
-            node['ip'], node['device'], loc, part)
-for mnode in more_nodes:
-    if hash_str:
-        print 'ssh %s "ls -lah ${DEVICE:-/srv/node}/%s/%s/" '\
-              '# [Handoff]' % (mnode['ip'], mnode['device'],
-                               storage_directory(loc, part, hash_str))
-    else:
-        print 'ssh %s "ls -lah ${DEVICE:-/srv/node}/%s/%s/%s/" # [Handoff]' % (
-            mnode['ip'], mnode['device'], loc, part)
-=======
     try:
         print_item_locations(ring, ring_name, *args, **vars(options))
     except InfoSystemExit:
-        sys.exit(1)
->>>>>>> 1feaf6e2
+        sys.exit(1)