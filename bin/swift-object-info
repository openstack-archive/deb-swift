--- conflicted
+++ resolved
@@ -17,119 +17,16 @@
 import sys
 from optparse import OptionParser
 
-<<<<<<< HEAD
-from swift.common.ring import Ring
-from swift.obj.diskfile import read_metadata
-from swift.common.utils import hash_path, storage_directory
-
-
-def print_object_info(datafile, check_etag=True, swift_dir='/etc/swift'):
-    if not os.path.exists(datafile) or not datafile.endswith('.data'):
-        print "Data file doesn't exist"
-        sys.exit(1)
-    try:
-        ring = Ring(swift_dir, ring_name='object')
-    except Exception:
-        ring = None
-    fp = open(datafile, 'rb')
-    metadata = read_metadata(fp)
-    path = metadata.pop('name', '')
-    content_type = metadata.pop('Content-Type', '')
-    ts = metadata.pop('X-Timestamp', '')
-    etag = metadata.pop('ETag', '')
-    length = metadata.pop('Content-Length', '')
-    if path:
-        print 'Path: %s' % path
-        account, container, obj = path.split('/', 3)[1:]
-        print '  Account: %s' % account
-        print '  Container: %s' % container
-        print '  Object: %s' % obj
-        obj_hash = hash_path(account, container, obj)
-        print '  Object hash: %s' % obj_hash
-    else:
-        print 'Path: Not found in metadata'
-    if content_type:
-        print 'Content-Type: %s' % content_type
-    else:
-        print 'Content-Type: Not found in metadata'
-    if ts:
-        print 'Timestamp: %s (%s)' % (datetime.fromtimestamp(float(ts)), ts)
-    else:
-        print 'Timestamp: Not found in metadata'
-
-    file_len = None
-    if check_etag:
-        h = md5()
-        file_len = 0
-        while True:
-            data = fp.read(64 * 1024)
-            if not data:
-                break
-            h.update(data)
-            file_len += len(data)
-        h = h.hexdigest()
-        if etag:
-            if h == etag:
-                print 'ETag: %s (valid)' % etag
-            else:
-                print "Etag: %s doesn't match file hash of %s!" % (etag, h)
-        else:
-            print 'ETag: Not found in metadata'
-    else:
-        print 'ETag: %s (not checked)' % etag
-        file_len = os.fstat(fp.fileno()).st_size
-
-    if length:
-        if file_len == int(length):
-            print 'Content-Length: %s (valid)' % length
-        else:
-            print "Content-Length: %s doesn't match file length of %s" % (
-                length, file_len)
-    else:
-        print 'Content-Length: Not found in metadata'
-    print 'User Metadata: %s' % metadata
-    if ring is not None:
-        print 'Ring locations:'
-        part, nodes = ring.get_nodes(account, container, obj)
-        for node in nodes:
-            print ('  %s:%s - /srv/node/%s/%s/%s.data' %
-                   (node['ip'], node['port'], node['device'],
-                    storage_directory('objects', part, obj_hash), ts))
-        print
-        print 'note: /srv/node is used as default value of `devices`, '\
-              'the real value is set in object-server.conf '\
-              'on each storage node.'
-    fp.close()
-
-
-if __name__ == '__main__':
-    parser = OptionParser()
-    parser.set_defaults(check_etag=True, swift_dir='/etc/swift')
-=======
 from swift.cli.info import print_obj, InfoSystemExit
 
 
 if __name__ == '__main__':
     parser = OptionParser('%prog [options] OBJECT_FILE')
->>>>>>> 1feaf6e2
     parser.add_option(
         '-n', '--no-check-etag', default=True,
         action="store_false", dest="check_etag",
         help="Don't verify file contents against stored etag")
     parser.add_option(
-<<<<<<< HEAD
-        '-d', '--swift-dir',
-        help="Pass location of swift directory")
-
-    options, args = parser.parse_args()
-
-    if len(args) < 1:
-        print "Usage: %s [-n] [-d] OBJECT_FILE" % sys.argv[0]
-        sys.exit(1)
-
-    print_object_info(args[0], check_etag=options.check_etag,
-                      swift_dir=options.swift_dir)
-=======
         '-d', '--swift-dir', default='/etc/swift', dest='swift_dir',
         help="Pass location of swift directory")
     parser.add_option(
@@ -144,5 +41,4 @@
     try:
         print_obj(*args, **vars(options))
     except InfoSystemExit:
-        sys.exit(1)
->>>>>>> 1feaf6e2
+        sys.exit(1)