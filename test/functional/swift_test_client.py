# Copyright (c) 2010-2012 OpenStack Foundation
#
# Licensed under the Apache License, Version 2.0 (the "License");
# you may not use this file except in compliance with the License.
# You may obtain a copy of the License at
#
#    http://www.apache.org/licenses/LICENSE-2.0
#
# Unless required by applicable law or agreed to in writing, software
# distributed under the License is distributed on an "AS IS" BASIS,
# WITHOUT WARRANTIES OR CONDITIONS OF ANY KIND, either express or
# implied.
# See the License for the specific language governing permissions and
# limitations under the License.

import hashlib
import httplib
import os
import random
import socket
import StringIO
import time
import urllib

import simplejson as json

from nose import SkipTest
from xml.dom import minidom
from swiftclient import get_auth

from test import safe_repr


class AuthenticationFailed(Exception):
    pass


class RequestError(Exception):
    pass


class ResponseError(Exception):
    def __init__(self, response, method=None, path=None):
        self.status = response.status
        self.reason = response.reason
        self.method = method
        self.path = path
        self.headers = response.getheaders()

        for name, value in self.headers:
            if name.lower() == 'x-trans-id':
                self.txid = value
                break
        else:
            self.txid = None

        super(ResponseError, self).__init__()

    def __str__(self):
        return repr(self)

    def __repr__(self):
        return '%d: %r (%r %r) txid=%s' % (
            self.status, self.reason, self.method, self.path, self.txid)


def listing_empty(method):
    for i in xrange(6):
        if len(method()) == 0:
            return True

        time.sleep(2 ** i)

    return False


def listing_items(method):
    marker = None
    once = True
    items = []

    while once or items:
        for i in items:
            yield i

        if once or marker:
            if marker:
                items = method(parms={'marker': marker})
            else:
                items = method()

            if len(items) == 10000:
                marker = items[-1]
            else:
                marker = None

            once = False
        else:
            items = []


class Connection(object):
    def __init__(self, config):
        for key in 'auth_host auth_port auth_ssl username password'.split():
            if key not in config:
                raise SkipTest(
                    "Missing required configuration parameter: %s" % key)

        self.auth_host = config['auth_host']
        self.auth_port = int(config['auth_port'])
        self.auth_ssl = config['auth_ssl'] in ('on', 'true', 'yes', '1')
        self.auth_prefix = config.get('auth_prefix', '/')
        self.auth_version = str(config.get('auth_version', '1'))

        self.account = config.get('account')
        self.username = config['username']
        self.password = config['password']

        self.storage_host = None
        self.storage_port = None
        self.storage_url = None

        self.conn_class = None

    def get_account(self):
        return Account(self, self.account)

    def authenticate(self, clone_conn=None):
        if clone_conn:
            self.conn_class = clone_conn.conn_class
            self.storage_host = clone_conn.storage_host
            self.storage_url = clone_conn.storage_url
            self.storage_port = clone_conn.storage_port
            self.storage_token = clone_conn.storage_token
            return

        if self.auth_version == "1":
            auth_path = '%sv1.0' % (self.auth_prefix)
            if self.account:
                auth_user = '%s:%s' % (self.account, self.username)
            else:
                auth_user = self.username
        else:
            auth_user = self.username
            auth_path = self.auth_prefix
        auth_scheme = 'https://' if self.auth_ssl else 'http://'
        auth_netloc = "%s:%d" % (self.auth_host, self.auth_port)
        auth_url = auth_scheme + auth_netloc + auth_path

        (storage_url, storage_token) = get_auth(
            auth_url, auth_user, self.password, snet=False,
            tenant_name=self.account, auth_version=self.auth_version,
            os_options={})

        if not (storage_url and storage_token):
            raise AuthenticationFailed()

        x = storage_url.split('/')

        if x[0] == 'http:':
            self.conn_class = httplib.HTTPConnection
            self.storage_port = 80
        elif x[0] == 'https:':
            self.conn_class = httplib.HTTPSConnection
            self.storage_port = 443
        else:
            raise ValueError('unexpected protocol %s' % (x[0]))

        self.storage_host = x[2].split(':')[0]
        if ':' in x[2]:
            self.storage_port = int(x[2].split(':')[1])
        # Make sure storage_url is a string and not unicode, since
        # keystoneclient (called by swiftclient) returns them in
        # unicode and this would cause troubles when doing
        # no_safe_quote query.
        self.storage_url = str('/%s/%s' % (x[3], x[4]))

        self.storage_token = storage_token

        self.http_connect()
        return self.storage_url, self.storage_token

    def cluster_info(self):
        """
        Retrieve the data in /info, or {} on 404
        """
        status = self.make_request('GET', '/info',
                                   cfg={'absolute_path': True})
<<<<<<< HEAD
        if status == 404:
=======
        if status // 100 == 4:
>>>>>>> 1feaf6e2
            return {}
        if not 200 <= status <= 299:
            raise ResponseError(self.response, 'GET', '/info')
        return json.loads(self.response.read())

    def http_connect(self):
        self.connection = self.conn_class(self.storage_host,
                                          port=self.storage_port)
        #self.connection.set_debuglevel(3)

    def make_path(self, path=None, cfg=None):
        if path is None:
            path = []
        if cfg is None:
            cfg = {}

        if cfg.get('version_only_path'):
            return '/' + self.storage_url.split('/')[1]

        if path:
            quote = urllib.quote
            if cfg.get('no_quote') or cfg.get('no_path_quote'):
                quote = lambda x: x
            return '%s/%s' % (self.storage_url,
                              '/'.join([quote(i) for i in path]))
        else:
            return self.storage_url

    def make_headers(self, hdrs, cfg=None):
        if cfg is None:
            cfg = {}
        headers = {}

        if not cfg.get('no_auth_token'):
            headers['X-Auth-Token'] = self.storage_token

        if isinstance(hdrs, dict):
            headers.update(hdrs)
        return headers

<<<<<<< HEAD
    def make_request(self, method, path=[], data='', hdrs={}, parms={},
                     cfg={}):
=======
    def make_request(self, method, path=None, data='', hdrs=None, parms=None,
                     cfg=None):
        if path is None:
            path = []
        if hdrs is None:
            hdrs = {}
        if parms is None:
            parms = {}
        if cfg is None:
            cfg = {}
>>>>>>> 1feaf6e2
        if not cfg.get('absolute_path'):
            # Set absolute_path=True to make a request to exactly the given
            # path, not storage path + given path. Useful for
            # non-account/container/object requests.
            path = self.make_path(path, cfg=cfg)
        headers = self.make_headers(hdrs, cfg=cfg)
        if isinstance(parms, dict) and parms:
            quote = urllib.quote
            if cfg.get('no_quote') or cfg.get('no_parms_quote'):
                quote = lambda x: x
            query_args = ['%s=%s' % (quote(x), quote(str(y)))
                          for (x, y) in parms.items()]
            path = '%s?%s' % (path, '&'.join(query_args))
        if not cfg.get('no_content_length'):
            if cfg.get('set_content_length'):
                headers['Content-Length'] = cfg.get('set_content_length')
            else:
                headers['Content-Length'] = len(data)

        def try_request():
            self.http_connect()
            self.connection.request(method, path, data, headers)
            return self.connection.getresponse()

        self.response = None
        try_count = 0
        fail_messages = []
        while try_count < 5:
            try_count += 1

            try:
                self.response = try_request()
            except httplib.HTTPException as e:
                fail_messages.append(safe_repr(e))
                continue

            if self.response.status == 401:
                fail_messages.append("Response 401")
                self.authenticate()
                continue
            elif self.response.status == 503:
                fail_messages.append("Response 503")
                if try_count != 5:
                    time.sleep(5)
                continue

            break

        if self.response:
            return self.response.status

        request = "{method} {path} headers: {headers} data: {data}".format(
            method=method, path=path, headers=headers, data=data)
        raise RequestError('Unable to complete http request: %s. '
                           'Attempts: %s, Failures: %s' %
                           (request, len(fail_messages), fail_messages))

    def put_start(self, path, hdrs=None, parms=None, cfg=None, chunked=False):
        if hdrs is None:
            hdrs = {}
        if parms is None:
            parms = {}
        if cfg is None:
            cfg = {}

        self.http_connect()

        path = self.make_path(path, cfg)
        headers = self.make_headers(hdrs, cfg=cfg)

        if chunked:
            headers['Transfer-Encoding'] = 'chunked'
            headers.pop('Content-Length', None)

        if isinstance(parms, dict) and parms:
            quote = urllib.quote
            if cfg.get('no_quote') or cfg.get('no_parms_quote'):
                quote = lambda x: x
            query_args = ['%s=%s' % (quote(x), quote(str(y)))
                          for (x, y) in parms.items()]
            path = '%s?%s' % (path, '&'.join(query_args))

        self.connection = self.conn_class(self.storage_host,
                                          port=self.storage_port)
        #self.connection.set_debuglevel(3)
        self.connection.putrequest('PUT', path)
        for key, value in headers.iteritems():
            self.connection.putheader(key, value)
        self.connection.endheaders()

    def put_data(self, data, chunked=False):
        if chunked:
            self.connection.send('%x\r\n%s\r\n' % (len(data), data))
        else:
            self.connection.send(data)

    def put_end(self, chunked=False):
        if chunked:
            self.connection.send('0\r\n\r\n')

        self.response = self.connection.getresponse()
        self.connection.close()
        return self.response.status


class Base(object):
    def __str__(self):
        return self.name

    def header_fields(self, required_fields, optional_fields=None):
        if optional_fields is None:
            optional_fields = ()

        headers = dict(self.conn.response.getheaders())
        ret = {}

        for field in required_fields:
            if field[1] not in headers:
                raise ValueError("%s was not found in response header" %
                                 (field[1]))

            try:
                ret[field[0]] = int(headers[field[1]])
            except ValueError:
                ret[field[0]] = headers[field[1]]

        for field in optional_fields:
            if field[1] not in headers:
                continue
            try:
                ret[field[0]] = int(headers[field[1]])
            except ValueError:
                ret[field[0]] = headers[field[1]]

        return ret


class Account(Base):
    def __init__(self, conn, name):
        self.conn = conn
        self.name = str(name)

<<<<<<< HEAD
    def update_metadata(self, metadata={}, cfg={}):
=======
    def update_metadata(self, metadata=None, cfg=None):
        if metadata is None:
            metadata = {}
        if cfg is None:
            cfg = {}
>>>>>>> 1feaf6e2
        headers = dict(("X-Account-Meta-%s" % k, v)
                       for k, v in metadata.items())

        self.conn.make_request('POST', self.path, hdrs=headers, cfg=cfg)
        if not 200 <= self.conn.response.status <= 299:
            raise ResponseError(self.conn.response, 'POST',
                                self.conn.make_path(self.path))
        return True

    def container(self, container_name):
        return Container(self.conn, self.name, container_name)

    def containers(self, hdrs=None, parms=None, cfg=None):
        if hdrs is None:
            hdrs = {}
        if parms is None:
            parms = {}
        if cfg is None:
            cfg = {}

        format_type = parms.get('format', None)
        if format_type not in [None, 'json', 'xml']:
            raise RequestError('Invalid format: %s' % format_type)
        if format_type is None and 'format' in parms:
            del parms['format']

        status = self.conn.make_request('GET', self.path, hdrs=hdrs,
                                        parms=parms, cfg=cfg)
        if status == 200:
            if format_type == 'json':
                conts = json.loads(self.conn.response.read())
                for cont in conts:
                    cont['name'] = cont['name'].encode('utf-8')
                return conts
            elif format_type == 'xml':
                conts = []
                tree = minidom.parseString(self.conn.response.read())
                for x in tree.getElementsByTagName('container'):
                    cont = {}
                    for key in ['name', 'count', 'bytes']:
                        cont[key] = x.getElementsByTagName(key)[0].\
                            childNodes[0].nodeValue
                    conts.append(cont)
                for cont in conts:
                    cont['name'] = cont['name'].encode('utf-8')
                return conts
            else:
                lines = self.conn.response.read().split('\n')
                if lines and not lines[-1]:
                    lines = lines[:-1]
                return lines
        elif status == 204:
            return []

        raise ResponseError(self.conn.response, 'GET',
                            self.conn.make_path(self.path))

    def delete_containers(self):
        for c in listing_items(self.containers):
            cont = self.container(c)
            if not cont.delete_recursive():
                return False

        return listing_empty(self.containers)

    def info(self, hdrs=None, parms=None, cfg=None):
        if hdrs is None:
            hdrs = {}
        if parms is None:
            parms = {}
        if cfg is None:
            cfg = {}
        if self.conn.make_request('HEAD', self.path, hdrs=hdrs,
                                  parms=parms, cfg=cfg) != 204:

            raise ResponseError(self.conn.response, 'HEAD',
                                self.conn.make_path(self.path))

        fields = [['object_count', 'x-account-object-count'],
                  ['container_count', 'x-account-container-count'],
                  ['bytes_used', 'x-account-bytes-used']]

        return self.header_fields(fields)

    @property
    def path(self):
        return []


class Container(Base):
    def __init__(self, conn, account, name):
        self.conn = conn
        self.account = str(account)
        self.name = str(name)

    def create(self, hdrs=None, parms=None, cfg=None):
        if hdrs is None:
            hdrs = {}
        if parms is None:
            parms = {}
        if cfg is None:
            cfg = {}
        return self.conn.make_request('PUT', self.path, hdrs=hdrs,
                                      parms=parms, cfg=cfg) in (201, 202)

    def delete(self, hdrs=None, parms=None):
        if hdrs is None:
            hdrs = {}
        if parms is None:
            parms = {}
        return self.conn.make_request('DELETE', self.path, hdrs=hdrs,
                                      parms=parms) == 204

    def delete_files(self):
        for f in listing_items(self.files):
            file_item = self.file(f)
            if not file_item.delete():
                return False

        return listing_empty(self.files)

    def delete_recursive(self):
        return self.delete_files() and self.delete()

    def file(self, file_name):
        return File(self.conn, self.account, self.name, file_name)

    def files(self, hdrs=None, parms=None, cfg=None):
        if hdrs is None:
            hdrs = {}
        if parms is None:
            parms = {}
        if cfg is None:
            cfg = {}
        format_type = parms.get('format', None)
        if format_type not in [None, 'json', 'xml']:
            raise RequestError('Invalid format: %s' % format_type)
        if format_type is None and 'format' in parms:
            del parms['format']

        status = self.conn.make_request('GET', self.path, hdrs=hdrs,
                                        parms=parms, cfg=cfg)
        if status == 200:
            if format_type == 'json':
                files = json.loads(self.conn.response.read())

                for file_item in files:
                    file_item['name'] = file_item['name'].encode('utf-8')
                    file_item['content_type'] = file_item['content_type'].\
                        encode('utf-8')
                return files
            elif format_type == 'xml':
                files = []
                tree = minidom.parseString(self.conn.response.read())
                for x in tree.getElementsByTagName('object'):
                    file_item = {}
                    for key in ['name', 'hash', 'bytes', 'content_type',
                                'last_modified']:

                        file_item[key] = x.getElementsByTagName(key)[0].\
                            childNodes[0].nodeValue
                    files.append(file_item)

                for file_item in files:
                    file_item['name'] = file_item['name'].encode('utf-8')
                    file_item['content_type'] = file_item['content_type'].\
                        encode('utf-8')
                return files
            else:
                content = self.conn.response.read()
                if content:
                    lines = content.split('\n')
                    if lines and not lines[-1]:
                        lines = lines[:-1]
                    return lines
                else:
                    return []
        elif status == 204:
            return []

        raise ResponseError(self.conn.response, 'GET',
                            self.conn.make_path(self.path))

    def info(self, hdrs=None, parms=None, cfg=None):
        if hdrs is None:
            hdrs = {}
        if parms is None:
            parms = {}
        if cfg is None:
            cfg = {}
        self.conn.make_request('HEAD', self.path, hdrs=hdrs,
                               parms=parms, cfg=cfg)

        if self.conn.response.status == 204:
            required_fields = [['bytes_used', 'x-container-bytes-used'],
                               ['object_count', 'x-container-object-count']]
            optional_fields = [['versions', 'x-versions-location']]

            return self.header_fields(required_fields, optional_fields)

        raise ResponseError(self.conn.response, 'HEAD',
                            self.conn.make_path(self.path))

    @property
    def path(self):
        return [self.name]


class File(Base):
    def __init__(self, conn, account, container, name):
        self.conn = conn
        self.account = str(account)
        self.container = str(container)
        self.name = str(name)

        self.chunked_write_in_progress = False
        self.content_type = None
        self.size = None
        self.metadata = {}

    def make_headers(self, cfg=None):
        if cfg is None:
            cfg = {}
        headers = {}
        if not cfg.get('no_content_length'):
            if cfg.get('set_content_length'):
                headers['Content-Length'] = cfg.get('set_content_length')
            elif self.size:
                headers['Content-Length'] = self.size
            else:
                headers['Content-Length'] = 0

        if cfg.get('no_content_type'):
            pass
        elif self.content_type:
            headers['Content-Type'] = self.content_type
        else:
            headers['Content-Type'] = 'application/octet-stream'

        for key in self.metadata:
            headers['X-Object-Meta-' + key] = self.metadata[key]

        return headers

    @classmethod
    def compute_md5sum(cls, data):
        block_size = 4096

        if isinstance(data, str):
            data = StringIO.StringIO(data)

        checksum = hashlib.md5()
        buff = data.read(block_size)
        while buff:
            checksum.update(buff)
            buff = data.read(block_size)
        data.seek(0)
        return checksum.hexdigest()

    def copy(self, dest_cont, dest_file, hdrs=None, parms=None, cfg=None):
        if hdrs is None:
            hdrs = {}
        if parms is None:
            parms = {}
        if cfg is None:
            cfg = {}
        if 'destination' in cfg:
            headers = {'Destination': cfg['destination']}
        elif cfg.get('no_destination'):
            headers = {}
        else:
            headers = {'Destination': '%s/%s' % (dest_cont, dest_file)}
        headers.update(hdrs)

        if 'Destination' in headers:
            headers['Destination'] = urllib.quote(headers['Destination'])

        return self.conn.make_request('COPY', self.path, hdrs=headers,
                                      parms=parms) == 201

    def delete(self, hdrs=None, parms=None):
        if hdrs is None:
            hdrs = {}
        if parms is None:
            parms = {}
        if self.conn.make_request('DELETE', self.path, hdrs=hdrs,
                                  parms=parms) != 204:

            raise ResponseError(self.conn.response, 'DELETE',
                                self.conn.make_path(self.path))

        return True

    def info(self, hdrs=None, parms=None, cfg=None):
        if hdrs is None:
            hdrs = {}
        if parms is None:
            parms = {}
        if cfg is None:
            cfg = {}
        if self.conn.make_request('HEAD', self.path, hdrs=hdrs,
                                  parms=parms, cfg=cfg) != 200:

            raise ResponseError(self.conn.response, 'HEAD',
                                self.conn.make_path(self.path))

        fields = [['content_length', 'content-length'],
                  ['content_type', 'content-type'],
                  ['last_modified', 'last-modified'],
                  ['etag', 'etag']]

        header_fields = self.header_fields(fields)
        header_fields['etag'] = header_fields['etag'].strip('"')
        return header_fields

    def initialize(self, hdrs=None, parms=None):
        if hdrs is None:
            hdrs = {}
        if parms is None:
            parms = {}
        if not self.name:
            return False

        status = self.conn.make_request('HEAD', self.path, hdrs=hdrs,
                                        parms=parms)
        if status == 404:
            return False
        elif (status < 200) or (status > 299):
            raise ResponseError(self.conn.response, 'HEAD',
                                self.conn.make_path(self.path))

        for hdr in self.conn.response.getheaders():
            if hdr[0].lower() == 'content-type':
                self.content_type = hdr[1]
            if hdr[0].lower().startswith('x-object-meta-'):
                self.metadata[hdr[0][14:]] = hdr[1]
            if hdr[0].lower() == 'etag':
                self.etag = hdr[1].strip('"')
            if hdr[0].lower() == 'content-length':
                self.size = int(hdr[1])
            if hdr[0].lower() == 'last-modified':
                self.last_modified = hdr[1]

        return True

    def load_from_filename(self, filename, callback=None):
        fobj = open(filename, 'rb')
        self.write(fobj, callback=callback)
        fobj.close()

    @property
    def path(self):
        return [self.container, self.name]

    @classmethod
    def random_data(cls, size=None):
        if size is None:
            size = random.randint(1, 32768)
        fd = open('/dev/urandom', 'r')
        data = fd.read(size)
        fd.close()
        return data

    def read(self, size=-1, offset=0, hdrs=None, buffer=None,
             callback=None, cfg=None, parms=None):
        if cfg is None:
            cfg = {}
        if parms is None:
            parms = {}

        if size > 0:
            range_string = 'bytes=%d-%d' % (offset, (offset + size) - 1)
            if hdrs:
                hdrs['Range'] = range_string
            else:
                hdrs = {'Range': range_string}

        status = self.conn.make_request('GET', self.path, hdrs=hdrs,
                                        cfg=cfg, parms=parms)

        if (status < 200) or (status > 299):
            raise ResponseError(self.conn.response, 'GET',
                                self.conn.make_path(self.path))

        for hdr in self.conn.response.getheaders():
            if hdr[0].lower() == 'content-type':
                self.content_type = hdr[1]

        if hasattr(buffer, 'write'):
            scratch = self.conn.response.read(8192)
            transferred = 0

            while len(scratch) > 0:
                buffer.write(scratch)
                transferred += len(scratch)
                if callable(callback):
                    callback(transferred, self.size)
                scratch = self.conn.response.read(8192)
            return None
        else:
            return self.conn.response.read()

    def read_md5(self):
        status = self.conn.make_request('GET', self.path)

        if (status < 200) or (status > 299):
            raise ResponseError(self.conn.response, 'GET',
                                self.conn.make_path(self.path))

        checksum = hashlib.md5()

        scratch = self.conn.response.read(8192)
        while len(scratch) > 0:
            checksum.update(scratch)
            scratch = self.conn.response.read(8192)

        return checksum.hexdigest()

    def save_to_filename(self, filename, callback=None):
        try:
            fobj = open(filename, 'wb')
            self.read(buffer=fobj, callback=callback)
        finally:
            fobj.close()

    def sync_metadata(self, metadata=None, cfg=None):
        if metadata is None:
            metadata = {}
        if cfg is None:
            cfg = {}

        self.metadata.update(metadata)

        if self.metadata:
            headers = self.make_headers(cfg=cfg)
            if not cfg.get('no_content_length'):
                if cfg.get('set_content_length'):
                    headers['Content-Length'] = \
                        cfg.get('set_content_length')
                else:
                    headers['Content-Length'] = 0

            self.conn.make_request('POST', self.path, hdrs=headers, cfg=cfg)

            if self.conn.response.status not in (201, 202):
                raise ResponseError(self.conn.response, 'POST',
                                    self.conn.make_path(self.path))

        return True

    def chunked_write(self, data=None, hdrs=None, parms=None, cfg=None):
        if hdrs is None:
            hdrs = {}
        if parms is None:
            parms = {}
        if cfg is None:
            cfg = {}

        if data is not None and self.chunked_write_in_progress:
            self.conn.put_data(data, True)
        elif data is not None:
            self.chunked_write_in_progress = True

            headers = self.make_headers(cfg=cfg)
            headers.update(hdrs)

            self.conn.put_start(self.path, hdrs=headers, parms=parms,
                                cfg=cfg, chunked=True)

            self.conn.put_data(data, True)
        elif self.chunked_write_in_progress:
            self.chunked_write_in_progress = False
            return self.conn.put_end(True) == 201
        else:
            raise RuntimeError

    def write(self, data='', hdrs=None, parms=None, callback=None, cfg=None,
              return_resp=False):
        if hdrs is None:
            hdrs = {}
        if parms is None:
            parms = {}
        if cfg is None:
            cfg = {}

        block_size = 2 ** 20

        if isinstance(data, file):
            try:
                data.flush()
                data.seek(0)
            except IOError:
                pass
            self.size = int(os.fstat(data.fileno())[6])
        else:
            data = StringIO.StringIO(data)
            self.size = data.len

        headers = self.make_headers(cfg=cfg)
        headers.update(hdrs)

        self.conn.put_start(self.path, hdrs=headers, parms=parms, cfg=cfg)

        transferred = 0
        buff = data.read(block_size)
        buff_len = len(buff)
        try:
            while buff_len > 0:
                self.conn.put_data(buff)
                transferred += buff_len
                if callable(callback):
                    callback(transferred, self.size)
                buff = data.read(block_size)
                buff_len = len(buff)

            self.conn.put_end()
        except socket.timeout as err:
            raise err

        if (self.conn.response.status < 200) or \
           (self.conn.response.status > 299):
            raise ResponseError(self.conn.response, 'PUT',
                                self.conn.make_path(self.path))

        try:
            data.seek(0)
        except IOError:
            pass
        self.md5 = self.compute_md5sum(data)

        if return_resp:
            return self.conn.response

        return True

    def write_random(self, size=None, hdrs=None, parms=None, cfg=None):
        if hdrs is None:
            hdrs = {}
        if parms is None:
            parms = {}
        if cfg is None:
            cfg = {}

        data = self.random_data(size)
        if not self.write(data, hdrs=hdrs, parms=parms, cfg=cfg):
            raise ResponseError(self.conn.response, 'PUT',
                                self.conn.make_path(self.path))
        self.md5 = self.compute_md5sum(StringIO.StringIO(data))
        return data

    def write_random_return_resp(self, size=None, hdrs=None, parms=None,
                                 cfg=None):
        if hdrs is None:
            hdrs = {}
        if parms is None:
            parms = {}
        if cfg is None:
            cfg = {}

        data = self.random_data(size)
        resp = self.write(data, hdrs=hdrs, parms=parms, cfg=cfg,
                          return_resp=True)
        if not resp:
            raise ResponseError(self.conn.response)
        self.md5 = self.compute_md5sum(StringIO.StringIO(data))
        return resp<|MERGE_RESOLUTION|>--- conflicted
+++ resolved
@@ -186,11 +186,7 @@
         """
         status = self.make_request('GET', '/info',
                                    cfg={'absolute_path': True})
-<<<<<<< HEAD
-        if status == 404:
-=======
         if status // 100 == 4:
->>>>>>> 1feaf6e2
             return {}
         if not 200 <= status <= 299:
             raise ResponseError(self.response, 'GET', '/info')
@@ -231,10 +227,6 @@
             headers.update(hdrs)
         return headers
 
-<<<<<<< HEAD
-    def make_request(self, method, path=[], data='', hdrs={}, parms={},
-                     cfg={}):
-=======
     def make_request(self, method, path=None, data='', hdrs=None, parms=None,
                      cfg=None):
         if path is None:
@@ -245,7 +237,6 @@
             parms = {}
         if cfg is None:
             cfg = {}
->>>>>>> 1feaf6e2
         if not cfg.get('absolute_path'):
             # Set absolute_path=True to make a request to exactly the given
             # path, not storage path + given path. Useful for
@@ -388,15 +379,11 @@
         self.conn = conn
         self.name = str(name)
 
-<<<<<<< HEAD
-    def update_metadata(self, metadata={}, cfg={}):
-=======
     def update_metadata(self, metadata=None, cfg=None):
         if metadata is None:
             metadata = {}
         if cfg is None:
             cfg = {}
->>>>>>> 1feaf6e2
         headers = dict(("X-Account-Meta-%s" % k, v)
                        for k, v in metadata.items())
 
