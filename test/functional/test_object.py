--- conflicted
+++ resolved
@@ -21,14 +21,9 @@
 
 from swift.common.utils import json
 
-<<<<<<< HEAD
-from swift_testing import check_response, retry, skip, skip3, \
-    swift_test_perm, web_front_end, requires_acls, swift_test_user
-=======
 from test.functional import check_response, retry, requires_acls, \
     requires_policies
 import test.functional as tf
->>>>>>> 1feaf6e2
 
 
 class TestObject(unittest.TestCase):
@@ -38,19 +33,9 @@
             raise SkipTest
         self.container = uuid4().hex
 
-<<<<<<< HEAD
-        def put(url, token, parsed, conn):
-            conn.request('PUT', parsed.path + '/' + self.container, '',
-                         {'X-Auth-Token': token})
-            return check_response(conn)
-        resp = retry(put)
-        resp.read()
-        self.assertEqual(resp.status, 201)
-=======
         self.containers = []
         self._create_container(self.container)
 
->>>>>>> 1feaf6e2
         self.obj = uuid4().hex
 
         def put(url, token, parsed, conn):
@@ -61,8 +46,6 @@
         resp = retry(put)
         resp.read()
         self.assertEqual(resp.status, 201)
-<<<<<<< HEAD
-=======
 
     def _create_container(self, name=None, headers=None):
         if not name:
@@ -79,7 +62,6 @@
         resp.read()
         self.assertEqual(resp.status, 201)
         return name
->>>>>>> 1feaf6e2
 
     def tearDown(self):
         if tf.skip:
@@ -98,17 +80,6 @@
                 'DELETE', '/'.join([parsed.path, container, obj['name']]), '',
                 {'X-Auth-Token': token})
             return check_response(conn)
-<<<<<<< HEAD
-        resp = retry(list)
-        object_listing = resp.read()
-        self.assertEqual(resp.status, 200)
-
-        # iterate over object listing and delete all objects
-        for obj in object_listing.splitlines():
-            resp = retry(delete, obj)
-            resp.read()
-            self.assertEqual(resp.status, 204)
-=======
 
         for container in self.containers:
             while True:
@@ -124,7 +95,6 @@
                     resp = retry(delete, container, obj)
                     resp.read()
                     self.assertEqual(resp.status, 204)
->>>>>>> 1feaf6e2
 
         # delete the container
         def delete(url, token, parsed, conn, name):
@@ -147,21 +117,6 @@
             return check_response(conn)
         resp = retry(put)
         resp.read()
-<<<<<<< HEAD
-        self.assertEqual(resp.status, 204)
-
-    def test_if_none_match(self):
-        def put(url, token, parsed, conn):
-            conn.request('PUT', '%s/%s/%s' % (
-                parsed.path, self.container, 'if_none_match_test'), '',
-                {'X-Auth-Token': token,
-                 'Content-Length': '0',
-                 'If-None-Match': '*'})
-            return check_response(conn)
-        resp = retry(put)
-        resp.read()
-=======
->>>>>>> 1feaf6e2
         self.assertEquals(resp.status, 201)
         resp = retry(put)
         resp.read()
@@ -386,13 +341,8 @@
 
     @requires_acls
     def test_read_only(self):
-<<<<<<< HEAD
-        if skip3:
-            raise SkipTest
-=======
         if tf.skip3:
             raise tf.SkipTest
->>>>>>> 1feaf6e2
 
         def get_listing(url, token, parsed, conn):
             conn.request('GET', '%s/%s' % (parsed.path, self.container), '',
@@ -433,11 +383,7 @@
         self.assertEquals(resp.status, 403)
 
         # grant read-only access
-<<<<<<< HEAD
-        acl_user = swift_test_user[2]
-=======
         acl_user = tf.swift_test_user[2]
->>>>>>> 1feaf6e2
         acl = {'read-only': [acl_user]}
         headers = {'x-account-access-control': json.dumps(acl)}
         resp = retry(post_account, headers=headers, use_account=1)
@@ -476,11 +422,7 @@
 
     @requires_acls
     def test_read_write(self):
-<<<<<<< HEAD
-        if skip3:
-=======
         if tf.skip3:
->>>>>>> 1feaf6e2
             raise SkipTest
 
         def get_listing(url, token, parsed, conn):
@@ -522,11 +464,7 @@
         self.assertEquals(resp.status, 403)
 
         # grant read-write access
-<<<<<<< HEAD
-        acl_user = swift_test_user[2]
-=======
         acl_user = tf.swift_test_user[2]
->>>>>>> 1feaf6e2
         acl = {'read-write': [acl_user]}
         headers = {'x-account-access-control': json.dumps(acl)}
         resp = retry(post_account, headers=headers, use_account=1)
@@ -565,11 +503,7 @@
 
     @requires_acls
     def test_admin(self):
-<<<<<<< HEAD
-        if skip3:
-=======
         if tf.skip3:
->>>>>>> 1feaf6e2
             raise SkipTest
 
         def get_listing(url, token, parsed, conn):
@@ -611,11 +545,7 @@
         self.assertEquals(resp.status, 403)
 
         # grant admin access
-<<<<<<< HEAD
-        acl_user = swift_test_user[2]
-=======
         acl_user = tf.swift_test_user[2]
->>>>>>> 1feaf6e2
         acl = {'admin': [acl_user]}
         headers = {'x-account-access-control': json.dumps(acl)}
         resp = retry(post_account, headers=headers, use_account=1)
@@ -976,34 +906,16 @@
                 self.container), 'test', {'X-Auth-Token': token})
             return check_response(conn)
         resp = retry(put)
-<<<<<<< HEAD
-        if (web_front_end == 'apache2'):
-=======
         if (tf.web_front_end == 'apache2'):
->>>>>>> 1feaf6e2
             self.assertEqual(resp.status, 404)
         else:
             self.assertEqual(resp.read(), 'Invalid UTF8 or contains NULL')
             self.assertEqual(resp.status, 412)
 
     def test_cors(self):
-<<<<<<< HEAD
-        if skip:
-            raise SkipTest
-
-        def is_strict_mode(url, token, parsed, conn):
-            conn.request('GET', '/info')
-            resp = conn.getresponse()
-            if resp.status // 100 == 2:
-                info = json.loads(resp.read())
-                return info.get('swift', {}).get('strict_cors_mode', False)
-            return False
-
-=======
         if tf.skip:
             raise SkipTest
 
->>>>>>> 1feaf6e2
         def put_cors_cont(url, token, parsed, conn, orig):
             conn.request(
                 'PUT', '%s/%s' % (parsed.path, self.container),
@@ -1026,11 +938,6 @@
                 '', headers)
             return conn.getresponse()
 
-<<<<<<< HEAD
-        strict_cors = retry(is_strict_mode)
-
-=======
->>>>>>> 1feaf6e2
         resp = retry(put_cors_cont, '*')
         resp.read()
         self.assertEquals(resp.status // 100, 2)
@@ -1082,14 +989,11 @@
         resp.read()
         self.assertEquals(resp.status, 401)
 
-<<<<<<< HEAD
-=======
         try:
             strict_cors = tf.cluster_info['swift']['strict_cors_mode']
         except KeyError:
             strict_cors = False
 
->>>>>>> 1feaf6e2
         if strict_cors:
             resp = retry(check_cors,
                          'GET', 'cat', {'Origin': 'http://m.com'})
@@ -1113,8 +1017,6 @@
             headers = dict((k.lower(), v) for k, v in resp.getheaders())
             self.assertEquals(headers.get('access-control-allow-origin'),
                               'http://m.com')
-<<<<<<< HEAD
-=======
 
     @requires_policies
     def test_cross_policy_copy(self):
@@ -1173,7 +1075,6 @@
             resp = retry(get_obj, c, o)
             self.assertEqual(resp.status, 200)
             self.assertEqual(body, resp.read())
->>>>>>> 1feaf6e2
 
 
 if __name__ == '__main__':
