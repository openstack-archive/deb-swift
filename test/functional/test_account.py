--- conflicted
+++ resolved
@@ -22,17 +22,10 @@
 from string import letters
 
 from swift.common.middleware.acl import format_acl
-<<<<<<< HEAD
-from swift_testing import (check_response, retry, skip, skip2, skip3,
-                           web_front_end, requires_acls)
-import swift_testing
-from test.functional.tests import load_constraint
-=======
 
 from test.functional import check_response, retry, requires_acls, \
     load_constraint
 import test.functional as tf
->>>>>>> 1feaf6e2
 
 
 class TestAccount(unittest.TestCase):
@@ -112,9 +105,11 @@
         resp.read()
         self.assert_(resp.status in (200, 204), resp.status)
         self.assertEqual(resp.getheader('x-account-meta-test'), 'Value')
-<<<<<<< HEAD
 
     def test_invalid_acls(self):
+        if tf.skip:
+            raise SkipTest
+
         def post(url, token, parsed, conn, headers):
             new_headers = dict({'X-Auth-Token': token}, **headers)
             conn.request('POST', parsed.path, '', new_headers)
@@ -151,77 +146,6 @@
         resp.read()
         self.assertEqual(resp.status, 400)
 
-        acl_user = swift_testing.swift_test_user[1]
-        acl = {'admin': [acl_user], 'invalid_key': 'invalid_value'}
-        headers = {'x-account-access-control': format_acl(
-            version=2, acl_dict=acl)}
-
-        resp = retry(post, headers, use_account=1)
-        resp.read()
-        self.assertEqual(resp.status, 400)
-        self.assertEqual(resp.getheader('X-Account-Access-Control'), None)
-
-    @requires_acls
-    def test_invalid_acl_values(self):
-        def post(url, token, parsed, conn, headers):
-            new_headers = dict({'X-Auth-Token': token}, **headers)
-            conn.request('POST', parsed.path, '', new_headers)
-            return check_response(conn)
-
-        acl = {'admin': 'invalid_value'}
-        headers = {'x-account-access-control': format_acl(
-            version=2, acl_dict=acl)}
-
-        resp = retry(post, headers=headers, use_account=1)
-        resp.read()
-        self.assertEqual(resp.status, 400)
-        self.assertEqual(resp.getheader('X-Account-Access-Control'), None)
-
-    @requires_acls
-    def test_read_only_acl(self):
-        if skip3:
-=======
-
-    def test_invalid_acls(self):
-        if tf.skip:
-            raise SkipTest
-
-        def post(url, token, parsed, conn, headers):
-            new_headers = dict({'X-Auth-Token': token}, **headers)
-            conn.request('POST', parsed.path, '', new_headers)
-            return check_response(conn)
-
-        # needs to be an acceptable header size
-        num_keys = 8
-        max_key_size = load_constraint('max_header_size') / num_keys
-        acl = {'admin': [c * max_key_size for c in letters[:num_keys]]}
-        headers = {'x-account-access-control': format_acl(
-            version=2, acl_dict=acl)}
-        resp = retry(post, headers=headers, use_account=1)
-        resp.read()
-        self.assertEqual(resp.status, 400)
-
-        # and again a touch smaller
-        acl = {'admin': [c * max_key_size for c in letters[:num_keys - 1]]}
-        headers = {'x-account-access-control': format_acl(
-            version=2, acl_dict=acl)}
-        resp = retry(post, headers=headers, use_account=1)
-        resp.read()
-        self.assertEqual(resp.status, 204)
-
-    @requires_acls
-    def test_invalid_acl_keys(self):
-        def post(url, token, parsed, conn, headers):
-            new_headers = dict({'X-Auth-Token': token}, **headers)
-            conn.request('POST', parsed.path, '', new_headers)
-            return check_response(conn)
-
-        # needs to be json
-        resp = retry(post, headers={'X-Account-Access-Control': 'invalid'},
-                     use_account=1)
-        resp.read()
-        self.assertEqual(resp.status, 400)
-
         acl_user = tf.swift_test_user[1]
         acl = {'admin': [acl_user], 'invalid_key': 'invalid_value'}
         headers = {'x-account-access-control': format_acl(
@@ -401,7 +325,6 @@
     @requires_acls
     def test_protected_tempurl(self):
         if tf.skip3:
->>>>>>> 1feaf6e2
             raise SkipTest
 
         def get(url, token, parsed, conn):
@@ -413,161 +336,7 @@
             conn.request('POST', parsed.path, '', new_headers)
             return check_response(conn)
 
-<<<<<<< HEAD
-        # cannot read account
-        resp = retry(get, use_account=3)
-        resp.read()
-        self.assertEquals(resp.status, 403)
-
-        # grant read access
-        acl_user = swift_testing.swift_test_user[2]
-        acl = {'read-only': [acl_user]}
-        headers = {'x-account-access-control': format_acl(
-            version=2, acl_dict=acl)}
-        resp = retry(post, headers=headers, use_account=1)
-        resp.read()
-        self.assertEqual(resp.status, 204)
-
-        # read-only can read account headers
-        resp = retry(get, use_account=3)
-        resp.read()
-        self.assert_(resp.status in (200, 204))
-        # but not acls
-        self.assertEqual(resp.getheader('X-Account-Access-Control'), None)
-
-        # read-only can not write metadata
-        headers = {'x-account-meta-test': 'value'}
-        resp = retry(post, headers=headers, use_account=3)
-        resp.read()
-        self.assertEqual(resp.status, 403)
-
-        # but they can read it
-        headers = {'x-account-meta-test': 'value'}
-        resp = retry(post, headers=headers, use_account=1)
-        resp.read()
-        self.assertEqual(resp.status, 204)
-        resp = retry(get, use_account=3)
-        resp.read()
-        self.assert_(resp.status in (200, 204))
-        self.assertEqual(resp.getheader('X-Account-Meta-Test'), 'value')
-
-    @requires_acls
-    def test_read_write_acl(self):
-        if skip3:
-            raise SkipTest
-
-        def get(url, token, parsed, conn):
-            conn.request('GET', parsed.path, '', {'X-Auth-Token': token})
-            return check_response(conn)
-
-        def post(url, token, parsed, conn, headers):
-            new_headers = dict({'X-Auth-Token': token}, **headers)
-            conn.request('POST', parsed.path, '', new_headers)
-            return check_response(conn)
-
-        # cannot read account
-        resp = retry(get, use_account=3)
-        resp.read()
-        self.assertEquals(resp.status, 403)
-
-        # grant read-write access
-        acl_user = swift_testing.swift_test_user[2]
-        acl = {'read-write': [acl_user]}
-        headers = {'x-account-access-control': format_acl(
-            version=2, acl_dict=acl)}
-        resp = retry(post, headers=headers, use_account=1)
-        resp.read()
-        self.assertEqual(resp.status, 204)
-
-        # read-write can read account headers
-        resp = retry(get, use_account=3)
-        resp.read()
-        self.assert_(resp.status in (200, 204))
-        # but not acls
-        self.assertEqual(resp.getheader('X-Account-Access-Control'), None)
-
-        # read-write can not write account metadata
-        headers = {'x-account-meta-test': 'value'}
-        resp = retry(post, headers=headers, use_account=3)
-        resp.read()
-        self.assertEqual(resp.status, 403)
-
-    @requires_acls
-    def test_admin_acl(self):
-        if skip3:
-            raise SkipTest
-
-        def get(url, token, parsed, conn):
-            conn.request('GET', parsed.path, '', {'X-Auth-Token': token})
-            return check_response(conn)
-
-        def post(url, token, parsed, conn, headers):
-            new_headers = dict({'X-Auth-Token': token}, **headers)
-            conn.request('POST', parsed.path, '', new_headers)
-            return check_response(conn)
-
-        # cannot read account
-        resp = retry(get, use_account=3)
-        resp.read()
-        self.assertEquals(resp.status, 403)
-
-        # grant admin access
-        acl_user = swift_testing.swift_test_user[2]
-        acl = {'admin': [acl_user]}
-        acl_json_str = format_acl(version=2, acl_dict=acl)
-        headers = {'x-account-access-control': acl_json_str}
-        resp = retry(post, headers=headers, use_account=1)
-        resp.read()
-        self.assertEqual(resp.status, 204)
-
-        # admin can read account headers
-        resp = retry(get, use_account=3)
-        resp.read()
-        self.assert_(resp.status in (200, 204))
-        # including acls
-        self.assertEqual(resp.getheader('X-Account-Access-Control'),
-                         acl_json_str)
-
-        # admin can write account metadata
-        value = str(uuid4())
-        headers = {'x-account-meta-test': value}
-        resp = retry(post, headers=headers, use_account=3)
-        resp.read()
-        self.assertEqual(resp.status, 204)
-        resp = retry(get, use_account=3)
-        resp.read()
-        self.assert_(resp.status in (200, 204))
-        self.assertEqual(resp.getheader('X-Account-Meta-Test'), value)
-
-        # admin can even revoke their own access
-        headers = {'x-account-access-control': '{}'}
-        resp = retry(post, headers=headers, use_account=3)
-        resp.read()
-        self.assertEqual(resp.status, 204)
-
-        # and again, cannot read account
-        resp = retry(get, use_account=3)
-        resp.read()
-        self.assertEquals(resp.status, 403)
-
-    @requires_acls
-    def test_protected_tempurl(self):
-        if skip3:
-            raise SkipTest
-
-        def get(url, token, parsed, conn):
-            conn.request('GET', parsed.path, '', {'X-Auth-Token': token})
-            return check_response(conn)
-
-        def post(url, token, parsed, conn, headers):
-            new_headers = dict({'X-Auth-Token': token}, **headers)
-            conn.request('POST', parsed.path, '', new_headers)
-            return check_response(conn)
-
-        # add a account metadata, and temp-url-key to account
-=======
         # add an account metadata, and temp-url-key to account
->>>>>>> 1feaf6e2
         value = str(uuid4())
         headers = {
             'x-account-meta-temp-url-key': 'secret',
@@ -578,11 +347,7 @@
         self.assertEqual(resp.status, 204)
 
         # grant read-only access to tester3
-<<<<<<< HEAD
-        acl_user = swift_testing.swift_test_user[2]
-=======
         acl_user = tf.swift_test_user[2]
->>>>>>> 1feaf6e2
         acl = {'read-only': [acl_user]}
         acl_json_str = format_acl(version=2, acl_dict=acl)
         headers = {'x-account-access-control': acl_json_str}
@@ -600,11 +365,7 @@
         self.assertEqual(resp.getheader('X-Account-Meta-Temp-Url-Key'), None)
 
         # grant read-write access to tester3
-<<<<<<< HEAD
-        acl_user = swift_testing.swift_test_user[2]
-=======
         acl_user = tf.swift_test_user[2]
->>>>>>> 1feaf6e2
         acl = {'read-write': [acl_user]}
         acl_json_str = format_acl(version=2, acl_dict=acl)
         headers = {'x-account-access-control': acl_json_str}
@@ -622,11 +383,7 @@
         self.assertEqual(resp.getheader('X-Account-Meta-Temp-Url-Key'), None)
 
         # grant admin access to tester3
-<<<<<<< HEAD
-        acl_user = swift_testing.swift_test_user[2]
-=======
         acl_user = tf.swift_test_user[2]
->>>>>>> 1feaf6e2
         acl = {'admin': [acl_user]}
         acl_json_str = format_acl(version=2, acl_dict=acl)
         headers = {'x-account-access-control': acl_json_str}
@@ -661,11 +418,7 @@
 
     @requires_acls
     def test_account_acls(self):
-<<<<<<< HEAD
-        if skip2:
-=======
         if tf.skip2:
->>>>>>> 1feaf6e2
             raise SkipTest
 
         def post(url, token, parsed, conn, headers):
@@ -789,11 +542,7 @@
 
     @requires_acls
     def test_swift_account_acls(self):
-<<<<<<< HEAD
-        if skip:
-=======
         if tf.skip:
->>>>>>> 1feaf6e2
             raise SkipTest
 
         def post(url, token, parsed, conn, headers):
@@ -856,11 +605,7 @@
             resp.read()
 
     def test_swift_prohibits_garbage_account_acls(self):
-<<<<<<< HEAD
-        if skip:
-=======
         if tf.skip:
->>>>>>> 1feaf6e2
             raise SkipTest
 
         def post(url, token, parsed, conn, headers):
@@ -956,11 +701,7 @@
         self.assert_(resp.status in (200, 204), resp.status)
         self.assertEqual(resp.getheader('X-Account-Meta-uni'),
                          uni_value.encode('utf-8'))
-<<<<<<< HEAD
-        if (web_front_end == 'integral'):
-=======
         if (tf.web_front_end == 'integral'):
->>>>>>> 1feaf6e2
             resp = retry(post, uni_key, uni_value)
             resp.read()
             self.assertEqual(resp.status, 204)
