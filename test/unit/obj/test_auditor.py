# Copyright (c) 2010-2012 OpenStack Foundation
#
# Licensed under the Apache License, Version 2.0 (the "License");
# you may not use this file except in compliance with the License.
# You may obtain a copy of the License at
#
#    http://www.apache.org/licenses/LICENSE-2.0
#
# Unless required by applicable law or agreed to in writing, software
# distributed under the License is distributed on an "AS IS" BASIS,
# WITHOUT WARRANTIES OR CONDITIONS OF ANY KIND, either express or
# implied.
# See the License for the specific language governing permissions and
# limitations under the License.

from test import unit
import unittest
import mock
import os
import time
import string
from shutil import rmtree
from hashlib import md5
from tempfile import mkdtemp
from test.unit import FakeLogger, patch_policies
from swift.obj import auditor
from swift.obj.diskfile import DiskFile, write_metadata, invalidate_hash, \
    get_data_dir, DiskFileManager, AuditLocation
from swift.common.utils import hash_path, mkdirs, normalize_timestamp, \
    storage_directory
from swift.common.storage_policy import StoragePolicy


_mocked_policies = [StoragePolicy(0, 'zero', False),
                    StoragePolicy(1, 'one', True)]


@patch_policies(_mocked_policies)
class TestAuditor(unittest.TestCase):

    def setUp(self):
        self.testdir = os.path.join(mkdtemp(), 'tmp_test_object_auditor')
        self.devices = os.path.join(self.testdir, 'node')
        self.rcache = os.path.join(self.testdir, 'object.recon')
        self.logger = FakeLogger()
        rmtree(self.testdir, ignore_errors=1)
        mkdirs(os.path.join(self.devices, 'sda'))
        os.mkdir(os.path.join(self.devices, 'sdb'))

        # policy 0
        self.objects = os.path.join(self.devices, 'sda', get_data_dir(0))
        self.objects_2 = os.path.join(self.devices, 'sdb', get_data_dir(0))
        os.mkdir(self.objects)
        # policy 1
        self.objects_p1 = os.path.join(self.devices, 'sda', get_data_dir(1))
        self.objects_2_p1 = os.path.join(self.devices, 'sdb', get_data_dir(1))
        os.mkdir(self.objects_p1)

        self.parts = self.parts_p1 = {}
        for part in ['0', '1', '2', '3']:
            self.parts[part] = os.path.join(self.objects, part)
            self.parts_p1[part] = os.path.join(self.objects_p1, part)
            os.mkdir(os.path.join(self.objects, part))
            os.mkdir(os.path.join(self.objects_p1, part))

        self.conf = dict(
            devices=self.devices,
            mount_check='false',
            object_size_stats='10,100,1024,10240')
        self.df_mgr = DiskFileManager(self.conf, self.logger)

        # diskfiles for policy 0, 1
        self.disk_file = self.df_mgr.get_diskfile('sda', '0', 'a', 'c', 'o', 0)
        self.disk_file_p1 = self.df_mgr.get_diskfile('sda', '0', 'a', 'c',
                                                     'o', 1)

    def tearDown(self):
        rmtree(os.path.dirname(self.testdir), ignore_errors=1)
        unit.xattr_data = {}

    def test_object_audit_extra_data(self):
<<<<<<< HEAD
        auditor_worker = auditor.AuditorWorker(self.conf, self.logger,
                                               self.rcache, self.devices)
        data = '0' * 1024
        etag = md5()
        with self.disk_file.create() as writer:
            writer.write(data)
            etag.update(data)
            etag = etag.hexdigest()
            timestamp = str(normalize_timestamp(time.time()))
            metadata = {
                'ETag': etag,
                'X-Timestamp': timestamp,
                'Content-Length': str(os.fstat(writer._fd).st_size),
            }
            writer.put(metadata)
            pre_quarantines = auditor_worker.quarantines

            auditor_worker.object_audit(
                AuditLocation(self.disk_file._datadir, 'sda', '0'))
            self.assertEquals(auditor_worker.quarantines, pre_quarantines)

            os.write(writer._fd, 'extra_data')
            auditor_worker.object_audit(
                AuditLocation(self.disk_file._datadir, 'sda', '0'))
            self.assertEquals(auditor_worker.quarantines, pre_quarantines + 1)
=======
        def run_tests(disk_file):
            auditor_worker = auditor.AuditorWorker(self.conf, self.logger,
                                                   self.rcache, self.devices)
            data = '0' * 1024
            etag = md5()
            with disk_file.create() as writer:
                writer.write(data)
                etag.update(data)
                etag = etag.hexdigest()
                timestamp = str(normalize_timestamp(time.time()))
                metadata = {
                    'ETag': etag,
                    'X-Timestamp': timestamp,
                    'Content-Length': str(os.fstat(writer._fd).st_size),
                }
                writer.put(metadata)
                pre_quarantines = auditor_worker.quarantines

                auditor_worker.object_audit(
                    AuditLocation(disk_file._datadir, 'sda', '0'))
                self.assertEquals(auditor_worker.quarantines, pre_quarantines)

                os.write(writer._fd, 'extra_data')

                auditor_worker.object_audit(
                    AuditLocation(disk_file._datadir, 'sda', '0'))
                self.assertEquals(auditor_worker.quarantines,
                                  pre_quarantines + 1)
        run_tests(self.disk_file)
        run_tests(self.disk_file_p1)
>>>>>>> 1feaf6e2

    def test_object_audit_diff_data(self):
        auditor_worker = auditor.AuditorWorker(self.conf, self.logger,
                                               self.rcache, self.devices)
        data = '0' * 1024
        etag = md5()
        timestamp = str(normalize_timestamp(time.time()))
        with self.disk_file.create() as writer:
            writer.write(data)
            etag.update(data)
            etag = etag.hexdigest()
            metadata = {
                'ETag': etag,
                'X-Timestamp': timestamp,
                'Content-Length': str(os.fstat(writer._fd).st_size),
            }
            writer.put(metadata)
            pre_quarantines = auditor_worker.quarantines

        # remake so it will have metadata
        self.disk_file = self.df_mgr.get_diskfile('sda', '0', 'a', 'c', 'o')

        auditor_worker.object_audit(
            AuditLocation(self.disk_file._datadir, 'sda', '0'))
        self.assertEquals(auditor_worker.quarantines, pre_quarantines)
        etag = md5()
        etag.update('1' + '0' * 1023)
        etag = etag.hexdigest()
        metadata['ETag'] = etag

        with self.disk_file.create() as writer:
            writer.write(data)
            writer.put(metadata)

        auditor_worker.object_audit(
            AuditLocation(self.disk_file._datadir, 'sda', '0'))
        self.assertEquals(auditor_worker.quarantines, pre_quarantines + 1)

    def test_object_audit_no_meta(self):
        timestamp = str(normalize_timestamp(time.time()))
        path = os.path.join(self.disk_file._datadir, timestamp + '.data')
        mkdirs(self.disk_file._datadir)
        fp = open(path, 'w')
        fp.write('0' * 1024)
        fp.close()
        invalidate_hash(os.path.dirname(self.disk_file._datadir))
        auditor_worker = auditor.AuditorWorker(self.conf, self.logger,
                                               self.rcache, self.devices)
        pre_quarantines = auditor_worker.quarantines
        auditor_worker.object_audit(
            AuditLocation(self.disk_file._datadir, 'sda', '0'))
        self.assertEquals(auditor_worker.quarantines, pre_quarantines + 1)

    def test_object_audit_will_not_swallow_errors_in_tests(self):
        timestamp = str(normalize_timestamp(time.time()))
        path = os.path.join(self.disk_file._datadir, timestamp + '.data')
        mkdirs(self.disk_file._datadir)
        with open(path, 'w') as f:
            write_metadata(f, {'name': '/a/c/o'})
        auditor_worker = auditor.AuditorWorker(self.conf, self.logger,
                                               self.rcache, self.devices)

        def blowup(*args):
            raise NameError('tpyo')
        with mock.patch.object(DiskFileManager,
                               'get_diskfile_from_audit_location', blowup):
            self.assertRaises(NameError, auditor_worker.object_audit,
                              AuditLocation(os.path.dirname(path), 'sda', '0'))

    def test_failsafe_object_audit_will_swallow_errors_in_tests(self):
        timestamp = str(normalize_timestamp(time.time()))
        path = os.path.join(self.disk_file._datadir, timestamp + '.data')
        mkdirs(self.disk_file._datadir)
        with open(path, 'w') as f:
            write_metadata(f, {'name': '/a/c/o'})
        auditor_worker = auditor.AuditorWorker(self.conf, self.logger,
                                               self.rcache, self.devices)

        def blowup(*args):
            raise NameError('tpyo')
        with mock.patch('swift.obj.diskfile.DiskFile', blowup):
            auditor_worker.failsafe_object_audit(
                AuditLocation(os.path.dirname(path), 'sda', '0'))
        self.assertEquals(auditor_worker.errors, 1)

    def test_generic_exception_handling(self):
        auditor_worker = auditor.AuditorWorker(self.conf, self.logger,
                                               self.rcache, self.devices)
        timestamp = str(normalize_timestamp(time.time()))
        pre_errors = auditor_worker.errors
        data = '0' * 1024
        etag = md5()
        with self.disk_file.create() as writer:
            writer.write(data)
            etag.update(data)
            etag = etag.hexdigest()
            metadata = {
                'ETag': etag,
                'X-Timestamp': timestamp,
                'Content-Length': str(os.fstat(writer._fd).st_size),
            }
            writer.put(metadata)
        with mock.patch('swift.obj.diskfile.DiskFile', lambda *_: 1 / 0):
            auditor_worker.audit_all_objects()
        self.assertEquals(auditor_worker.errors, pre_errors + 1)

    def test_object_run_once_pass(self):
        auditor_worker = auditor.AuditorWorker(self.conf, self.logger,
                                               self.rcache, self.devices)
        auditor_worker.log_time = 0
        timestamp = str(normalize_timestamp(time.time()))
        pre_quarantines = auditor_worker.quarantines
        data = '0' * 1024

        def write_file(df):
            etag = md5()
            with df.create() as writer:
                writer.write(data)
                etag.update(data)
                etag = etag.hexdigest()
                metadata = {
                    'ETag': etag,
                    'X-Timestamp': timestamp,
                    'Content-Length': str(os.fstat(writer._fd).st_size),
                }
                writer.put(metadata)

        # policy 0
        write_file(self.disk_file)
        # policy 1
        write_file(self.disk_file_p1)

        auditor_worker.audit_all_objects()
        self.assertEquals(auditor_worker.quarantines, pre_quarantines)
        # 1 object per policy falls into 1024 bucket
        self.assertEquals(auditor_worker.stats_buckets[1024], 2)
        self.assertEquals(auditor_worker.stats_buckets[10240], 0)

        # pick up some additional code coverage, large file
        data = '0' * 1024 * 1024
        etag = md5()
        with self.disk_file.create() as writer:
            writer.write(data)
            etag.update(data)
            etag = etag.hexdigest()
            metadata = {
                'ETag': etag,
                'X-Timestamp': timestamp,
                'Content-Length': str(os.fstat(writer._fd).st_size),
            }
            writer.put(metadata)
        auditor_worker.audit_all_objects(device_dirs=['sda', 'sdb'])
        self.assertEquals(auditor_worker.quarantines, pre_quarantines)
        # still have the 1024 byte object left in policy-1 (plus the
        # stats from the original 2)
        self.assertEquals(auditor_worker.stats_buckets[1024], 3)
        self.assertEquals(auditor_worker.stats_buckets[10240], 0)
        # and then policy-0 disk_file was re-written as a larger object
        self.assertEquals(auditor_worker.stats_buckets['OVER'], 1)

        # pick up even more additional code coverage, misc paths
        auditor_worker.log_time = -1
        auditor_worker.stats_sizes = []
        auditor_worker.audit_all_objects(device_dirs=['sda', 'sdb'])
        self.assertEquals(auditor_worker.quarantines, pre_quarantines)
        self.assertEquals(auditor_worker.stats_buckets[1024], 3)
        self.assertEquals(auditor_worker.stats_buckets[10240], 0)
        self.assertEquals(auditor_worker.stats_buckets['OVER'], 1)

    def test_object_run_once_no_sda(self):
        auditor_worker = auditor.AuditorWorker(self.conf, self.logger,
                                               self.rcache, self.devices)
        timestamp = str(normalize_timestamp(time.time()))
        pre_quarantines = auditor_worker.quarantines
        data = '0' * 1024
        etag = md5()
        with self.disk_file.create() as writer:
            writer.write(data)
            etag.update(data)
            etag = etag.hexdigest()
            metadata = {
                'ETag': etag,
                'X-Timestamp': timestamp,
                'Content-Length': str(os.fstat(writer._fd).st_size),
            }
            writer.put(metadata)
            os.write(writer._fd, 'extra_data')
        auditor_worker.audit_all_objects()
        self.assertEquals(auditor_worker.quarantines, pre_quarantines + 1)

    def test_object_run_once_multi_devices(self):
        auditor_worker = auditor.AuditorWorker(self.conf, self.logger,
                                               self.rcache, self.devices)
        timestamp = str(normalize_timestamp(time.time()))
        pre_quarantines = auditor_worker.quarantines
        data = '0' * 10
        etag = md5()
        with self.disk_file.create() as writer:
            writer.write(data)
            etag.update(data)
            etag = etag.hexdigest()
            metadata = {
                'ETag': etag,
                'X-Timestamp': timestamp,
                'Content-Length': str(os.fstat(writer._fd).st_size),
            }
            writer.put(metadata)
        auditor_worker.audit_all_objects()
        self.disk_file = self.df_mgr.get_diskfile('sda', '0', 'a', 'c', 'ob')
        data = '1' * 10
        etag = md5()
        with self.disk_file.create() as writer:
            writer.write(data)
            etag.update(data)
            etag = etag.hexdigest()
            metadata = {
                'ETag': etag,
                'X-Timestamp': timestamp,
                'Content-Length': str(os.fstat(writer._fd).st_size),
            }
            writer.put(metadata)
            os.write(writer._fd, 'extra_data')
        auditor_worker.audit_all_objects()
        self.assertEquals(auditor_worker.quarantines, pre_quarantines + 1)

    def test_object_run_fast_track_non_zero(self):
        self.auditor = auditor.ObjectAuditor(self.conf)
        self.auditor.log_time = 0
        data = '0' * 1024
        etag = md5()
        with self.disk_file.create() as writer:
            writer.write(data)
            etag.update(data)
            etag = etag.hexdigest()
            metadata = {
                'ETag': etag,
                'X-Timestamp': str(normalize_timestamp(time.time())),
                'Content-Length': str(os.fstat(writer._fd).st_size),
            }
            writer.put(metadata)
            etag = md5()
            etag.update('1' + '0' * 1023)
            etag = etag.hexdigest()
            metadata['ETag'] = etag
            write_metadata(writer._fd, metadata)

        quarantine_path = os.path.join(self.devices,
                                       'sda', 'quarantined', 'objects')
        kwargs = {'mode': 'once'}
        kwargs['zero_byte_fps'] = 50
        self.auditor.run_audit(**kwargs)
        self.assertFalse(os.path.isdir(quarantine_path))
        del(kwargs['zero_byte_fps'])
        self.auditor.run_audit(**kwargs)
        self.assertTrue(os.path.isdir(quarantine_path))

    def setup_bad_zero_byte(self, with_ts=False):
        self.auditor = auditor.ObjectAuditor(self.conf)
        self.auditor.log_time = 0
        ts_file_path = ''
        if with_ts:
            name_hash = hash_path('a', 'c', 'o')
            dir_path = os.path.join(
                self.devices, 'sda',
                storage_directory(get_data_dir(0), '0', name_hash))
            ts_file_path = os.path.join(dir_path, '99999.ts')
            if not os.path.exists(dir_path):
                mkdirs(dir_path)
            fp = open(ts_file_path, 'w')
            write_metadata(fp, {'X-Timestamp': '99999', 'name': '/a/c/o'})
            fp.close()

        etag = md5()
        with self.disk_file.create() as writer:
            etag = etag.hexdigest()
            metadata = {
                'ETag': etag,
                'X-Timestamp': str(normalize_timestamp(time.time())),
                'Content-Length': 10,
            }
            writer.put(metadata)
            etag = md5()
            etag = etag.hexdigest()
            metadata['ETag'] = etag
            write_metadata(writer._fd, metadata)
        return ts_file_path

    def test_object_run_fast_track_all(self):
        self.setup_bad_zero_byte()
        kwargs = {'mode': 'once'}
        self.auditor.run_audit(**kwargs)
        quarantine_path = os.path.join(self.devices,
                                       'sda', 'quarantined', 'objects')
        self.assertTrue(os.path.isdir(quarantine_path))

    def test_object_run_fast_track_zero(self):
        self.setup_bad_zero_byte()
        kwargs = {'mode': 'once'}
        kwargs['zero_byte_fps'] = 50
        self.auditor.run_audit(**kwargs)
        quarantine_path = os.path.join(self.devices,
                                       'sda', 'quarantined', 'objects')
        self.assertTrue(os.path.isdir(quarantine_path))

    def test_object_run_fast_track_zero_check_closed(self):
        rat = [False]

        class FakeFile(DiskFile):

            def _quarantine(self, data_file, msg):
                rat[0] = True
                DiskFile._quarantine(self, data_file, msg)

        self.setup_bad_zero_byte()
        was_df = auditor.diskfile.DiskFile
        try:
            auditor.diskfile.DiskFile = FakeFile
            kwargs = {'mode': 'once'}
            kwargs['zero_byte_fps'] = 50
            self.auditor.run_audit(**kwargs)
            quarantine_path = os.path.join(self.devices,
                                           'sda', 'quarantined', 'objects')
            self.assertTrue(os.path.isdir(quarantine_path))
            self.assertTrue(rat[0])
        finally:
            auditor.diskfile.DiskFile = was_df

    def test_with_tombstone(self):
        ts_file_path = self.setup_bad_zero_byte(with_ts=True)
        self.assertTrue(ts_file_path.endswith('ts'))
        kwargs = {'mode': 'once'}
        self.auditor.run_audit(**kwargs)
        self.assertTrue(os.path.exists(ts_file_path))

    def test_sleeper(self):
        auditor.SLEEP_BETWEEN_AUDITS = 0.10
        my_auditor = auditor.ObjectAuditor(self.conf)
        start = time.time()
        my_auditor._sleep()
        delta_t = time.time() - start
        self.assert_(delta_t > 0.08)
        self.assert_(delta_t < 0.12)

    def test_run_audit(self):

        class StopForever(Exception):
            pass

        class Bogus(Exception):
            pass

        class ObjectAuditorMock(object):
            check_args = ()
            check_kwargs = {}
            check_device_dir = None
            fork_called = 0
            master = 0
            wait_called = 0

            def mock_run(self, *args, **kwargs):
                self.check_args = args
                self.check_kwargs = kwargs
                if 'zero_byte_fps' in kwargs:
                    self.check_device_dir = kwargs.get('device_dirs')

            def mock_sleep_stop(self):
                raise StopForever('stop')

            def mock_sleep_continue(self):
                return

            def mock_audit_loop_error(self, parent, zbo_fps,
                                      override_devices=None, **kwargs):
                raise Bogus('exception')

            def mock_fork(self):
                self.fork_called += 1
                if self.master:
                    return self.fork_called
                else:
                    return 0

            def mock_wait(self):
                self.wait_called += 1
                return (self.wait_called, 0)

        for i in string.ascii_letters[2:26]:
            mkdirs(os.path.join(self.devices, 'sd%s' % i))

        my_auditor = auditor.ObjectAuditor(dict(devices=self.devices,
                                                mount_check='false',
                                                zero_byte_files_per_second=89))
        mocker = ObjectAuditorMock()
<<<<<<< HEAD
        my_auditor.run_audit = mocker.mock_run
        my_auditor._sleep = mocker.mock_sleep
        was_fork = os.fork
        was_wait = os.wait
        try:
            os.fork = mocker.mock_fork
            os.wait = mocker.mock_wait
=======
        my_auditor.logger.exception = mock.MagicMock()
        real_audit_loop = my_auditor.audit_loop
        my_auditor.audit_loop = mocker.mock_audit_loop_error
        my_auditor.run_audit = mocker.mock_run
        was_fork = os.fork
        was_wait = os.wait
        os.fork = mocker.mock_fork
        os.wait = mocker.mock_wait
        try:
            my_auditor._sleep = mocker.mock_sleep_stop
            my_auditor.run_once(zero_byte_fps=50)
            my_auditor.logger.exception.assert_called_once_with(
                'ERROR auditing: exception')
            my_auditor.logger.exception.reset_mock()
            self.assertRaises(StopForever, my_auditor.run_forever)
            my_auditor.logger.exception.assert_called_once_with(
                'ERROR auditing: exception')
            my_auditor.audit_loop = real_audit_loop

>>>>>>> 1feaf6e2
            self.assertRaises(StopForever,
                              my_auditor.run_forever, zero_byte_fps=50)
            self.assertEquals(mocker.check_kwargs['zero_byte_fps'], 50)
            self.assertEquals(mocker.fork_called, 0)

<<<<<<< HEAD
            self.assertRaises(SystemExit, my_auditor.run_forever)
            self.assertEquals(mocker.fork_called, 1)
            self.assertEquals(mocker.check_kwargs['zero_byte_fps'], 89)
            self.assertEquals(mocker.check_device_dir, None)
=======
            self.assertRaises(SystemExit, my_auditor.run_once)
            self.assertEquals(mocker.fork_called, 1)
            self.assertEquals(mocker.check_kwargs['zero_byte_fps'], 89)
            self.assertEquals(mocker.check_device_dir, [])
>>>>>>> 1feaf6e2
            self.assertEquals(mocker.check_args, ())

            device_list = ['sd%s' % i for i in string.ascii_letters[2:10]]
            device_string = ','.join(device_list)
            device_string_bogus = device_string + ',bogus'

            mocker.fork_called = 0
            self.assertRaises(SystemExit, my_auditor.run_once,
                              devices=device_string_bogus)
            self.assertEquals(mocker.fork_called, 1)
            self.assertEquals(mocker.check_kwargs['zero_byte_fps'], 89)
            self.assertEquals(sorted(mocker.check_device_dir), device_list)

            mocker.master = 1

            mocker.fork_called = 0
            self.assertRaises(StopForever, my_auditor.run_forever)
<<<<<<< HEAD
=======
            # Fork is called 2 times since the zbf process is forked just
            # once before self._sleep() is called and StopForever is raised
            # Also wait is called just once before StopForever is raised
            self.assertEquals(mocker.fork_called, 2)
            self.assertEquals(mocker.wait_called, 1)

            my_auditor._sleep = mocker.mock_sleep_continue

            mocker.fork_called = 0
            mocker.wait_called = 0
            my_auditor.run_once()
>>>>>>> 1feaf6e2
            # Fork is called 3 times since the zbf process is forked twice
            self.assertEquals(mocker.fork_called, 3)
            self.assertEquals(mocker.wait_called, 3)

        finally:
            os.fork = was_fork
            os.wait = was_wait

if __name__ == '__main__':
    unittest.main()<|MERGE_RESOLUTION|>--- conflicted
+++ resolved
@@ -79,33 +79,6 @@
         unit.xattr_data = {}
 
     def test_object_audit_extra_data(self):
-<<<<<<< HEAD
-        auditor_worker = auditor.AuditorWorker(self.conf, self.logger,
-                                               self.rcache, self.devices)
-        data = '0' * 1024
-        etag = md5()
-        with self.disk_file.create() as writer:
-            writer.write(data)
-            etag.update(data)
-            etag = etag.hexdigest()
-            timestamp = str(normalize_timestamp(time.time()))
-            metadata = {
-                'ETag': etag,
-                'X-Timestamp': timestamp,
-                'Content-Length': str(os.fstat(writer._fd).st_size),
-            }
-            writer.put(metadata)
-            pre_quarantines = auditor_worker.quarantines
-
-            auditor_worker.object_audit(
-                AuditLocation(self.disk_file._datadir, 'sda', '0'))
-            self.assertEquals(auditor_worker.quarantines, pre_quarantines)
-
-            os.write(writer._fd, 'extra_data')
-            auditor_worker.object_audit(
-                AuditLocation(self.disk_file._datadir, 'sda', '0'))
-            self.assertEquals(auditor_worker.quarantines, pre_quarantines + 1)
-=======
         def run_tests(disk_file):
             auditor_worker = auditor.AuditorWorker(self.conf, self.logger,
                                                    self.rcache, self.devices)
@@ -136,7 +109,6 @@
                                   pre_quarantines + 1)
         run_tests(self.disk_file)
         run_tests(self.disk_file_p1)
->>>>>>> 1feaf6e2
 
     def test_object_audit_diff_data(self):
         auditor_worker = auditor.AuditorWorker(self.conf, self.logger,
@@ -530,15 +502,6 @@
                                                 mount_check='false',
                                                 zero_byte_files_per_second=89))
         mocker = ObjectAuditorMock()
-<<<<<<< HEAD
-        my_auditor.run_audit = mocker.mock_run
-        my_auditor._sleep = mocker.mock_sleep
-        was_fork = os.fork
-        was_wait = os.wait
-        try:
-            os.fork = mocker.mock_fork
-            os.wait = mocker.mock_wait
-=======
         my_auditor.logger.exception = mock.MagicMock()
         real_audit_loop = my_auditor.audit_loop
         my_auditor.audit_loop = mocker.mock_audit_loop_error
@@ -558,23 +521,15 @@
                 'ERROR auditing: exception')
             my_auditor.audit_loop = real_audit_loop
 
->>>>>>> 1feaf6e2
             self.assertRaises(StopForever,
                               my_auditor.run_forever, zero_byte_fps=50)
             self.assertEquals(mocker.check_kwargs['zero_byte_fps'], 50)
             self.assertEquals(mocker.fork_called, 0)
 
-<<<<<<< HEAD
-            self.assertRaises(SystemExit, my_auditor.run_forever)
-            self.assertEquals(mocker.fork_called, 1)
-            self.assertEquals(mocker.check_kwargs['zero_byte_fps'], 89)
-            self.assertEquals(mocker.check_device_dir, None)
-=======
             self.assertRaises(SystemExit, my_auditor.run_once)
             self.assertEquals(mocker.fork_called, 1)
             self.assertEquals(mocker.check_kwargs['zero_byte_fps'], 89)
             self.assertEquals(mocker.check_device_dir, [])
->>>>>>> 1feaf6e2
             self.assertEquals(mocker.check_args, ())
 
             device_list = ['sd%s' % i for i in string.ascii_letters[2:10]]
@@ -592,8 +547,6 @@
 
             mocker.fork_called = 0
             self.assertRaises(StopForever, my_auditor.run_forever)
-<<<<<<< HEAD
-=======
             # Fork is called 2 times since the zbf process is forked just
             # once before self._sleep() is called and StopForever is raised
             # Also wait is called just once before StopForever is raised
@@ -605,7 +558,6 @@
             mocker.fork_called = 0
             mocker.wait_called = 0
             my_auditor.run_once()
->>>>>>> 1feaf6e2
             # Fork is called 3 times since the zbf process is forked twice
             self.assertEquals(mocker.fork_called, 3)
             self.assertEquals(mocker.wait_called, 3)
