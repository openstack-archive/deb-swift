--- conflicted
+++ resolved
@@ -23,12 +23,9 @@
 from swift.proxy import server as proxy_server
 from swift.common.swob import HTTPException
 from test.unit import FakeRing, FakeMemcache, fake_http_connect, debug_logger
-<<<<<<< HEAD
-=======
 from swift.common.storage_policy import StoragePolicy
 
 from test.unit import patch_policies
->>>>>>> 1feaf6e2
 
 
 @contextmanager
@@ -106,12 +103,7 @@
         logger.thread_locals = ('txn1', '127.0.0.2')
         self.app = proxy_server.Application(
             None, FakeMemcache(), account_ring=FakeRing(),
-<<<<<<< HEAD
-            container_ring=FakeRing(), object_ring=FakeRing(),
-            logger=logger)
-=======
             container_ring=FakeRing(), logger=logger)
->>>>>>> 1feaf6e2
         self.controller = proxy_server.ObjectController(self.app,
                                                         'a', 'c', 'o')
         self.controller.container_info = mock.MagicMock(return_value={
@@ -123,10 +115,7 @@
             ],
             'write_acl': None,
             'read_acl': None,
-<<<<<<< HEAD
-=======
             'storage_policy': None,
->>>>>>> 1feaf6e2
             'sync_key': None,
             'versions': None})
 
@@ -173,25 +162,6 @@
             resp = self.controller.DELETE(req)
         self.assertEquals(resp.status_int, 204)
 
-<<<<<<< HEAD
-    def test_POST_simple(self):
-        req = swift.common.swob.Request.blank('/v1/a/c/o')
-        with set_http_connect(200, 200, 200, 201, 201, 201):
-            resp = self.controller.POST(req)
-        self.assertEquals(resp.status_int, 202)
-
-    def test_COPY_simple(self):
-        req = swift.common.swob.Request.blank('/v1/a/c/o')
-        with set_http_connect(200, 200, 200, 201, 201, 201):
-            resp = self.controller.POST(req)
-        self.assertEquals(resp.status_int, 202)
-
-    def test_HEAD_simple(self):
-        req = swift.common.swob.Request.blank('/v1/a/c/o')
-        with set_http_connect(200, 200, 200, 201, 201, 201):
-            resp = self.controller.POST(req)
-        self.assertEquals(resp.status_int, 202)
-=======
     def test_POST_as_COPY_simple(self):
         req = swift.common.swob.Request.blank('/v1/a/c/o')
         with set_http_connect(200, 200, 200, 201, 201, 201) as fake_conn:
@@ -221,7 +191,6 @@
             resp = self.controller.HEAD(req)
             self.assertRaises(StopIteration, fake_conn.code_iter.next)
         self.assertEquals(resp.status_int, 200)
->>>>>>> 1feaf6e2
 
     def test_PUT_log_info(self):
         # mock out enough to get to the area of the code we want to test
