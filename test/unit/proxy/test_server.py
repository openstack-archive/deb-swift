# Copyright (c) 2010-2012 OpenStack, LLC.
#
# Licensed under the Apache License, Version 2.0 (the "License");
# you may not use this file except in compliance with the License.
# You may obtain a copy of the License at
#
#    http://www.apache.org/licenses/LICENSE-2.0
#
# Unless required by applicable law or agreed to in writing, software
# distributed under the License is distributed on an "AS IS" BASIS,
# WITHOUT WARRANTIES OR CONDITIONS OF ANY KIND, either express or
# implied.
# See the License for the specific language governing permissions and
# limitations under the License.

from __future__ import with_statement
import cPickle as pickle
import logging
from logging.handlers import SysLogHandler
import os
import sys
import unittest
import signal
from ConfigParser import ConfigParser
from contextlib import contextmanager
from cStringIO import StringIO
from gzip import GzipFile
from httplib import HTTPException
from shutil import rmtree
from time import time
from urllib import unquote, quote
from hashlib import md5
from tempfile import mkdtemp

import eventlet
from eventlet import sleep, spawn, Timeout, util, wsgi, listen
import simplejson
from webob import Request, Response
from webob.exc import HTTPNotFound, HTTPUnauthorized

from test.unit import connect_tcp, readuntil2crlfs, FakeLogger
from swift.proxy import server as proxy_server
from swift.account import server as account_server
from swift.container import server as container_server
from swift.obj import server as object_server
from swift.common import ring
from swift.common.exceptions import ChunkReadTimeout
from swift.common.constraints import MAX_META_NAME_LENGTH, \
    MAX_META_VALUE_LENGTH, MAX_META_COUNT, MAX_META_OVERALL_SIZE, MAX_FILE_SIZE
from swift.common.utils import mkdirs, normalize_timestamp, NullLogger
from swift.common.wsgi import monkey_patch_mimetools
from swift.proxy.controllers.obj import SegmentedIterable
from swift.proxy.controllers.base import get_container_memcache_key, \
    get_account_memcache_key
import swift.proxy.controllers

# mocks
logging.getLogger().addHandler(logging.StreamHandler(sys.stdout))


def setup():
    global _testdir, _test_servers, _test_sockets, \
            _orig_container_listing_limit, _test_coros
    monkey_patch_mimetools()
    # Since we're starting up a lot here, we're going to test more than
    # just chunked puts; we're also going to test parts of
    # proxy_server.Application we couldn't get to easily otherwise.
    _testdir = \
        os.path.join(mkdtemp(), 'tmp_test_proxy_server_chunked')
    mkdirs(_testdir)
    rmtree(_testdir)
    mkdirs(os.path.join(_testdir, 'sda1'))
    mkdirs(os.path.join(_testdir, 'sda1', 'tmp'))
    mkdirs(os.path.join(_testdir, 'sdb1'))
    mkdirs(os.path.join(_testdir, 'sdb1', 'tmp'))
    _orig_container_listing_limit = \
        swift.proxy.controllers.obj.CONTAINER_LISTING_LIMIT
    conf = {'devices': _testdir, 'swift_dir': _testdir,
            'mount_check': 'false', 'allowed_headers':
            'content-encoding, x-object-manifest, content-disposition, foo',
            'allow_versions': 'True'}
    prolis = listen(('localhost', 0))
    acc1lis = listen(('localhost', 0))
    acc2lis = listen(('localhost', 0))
    con1lis = listen(('localhost', 0))
    con2lis = listen(('localhost', 0))
    obj1lis = listen(('localhost', 0))
    obj2lis = listen(('localhost', 0))
    _test_sockets = \
        (prolis, acc1lis, acc2lis, con1lis, con2lis, obj1lis, obj2lis)
    pickle.dump(ring.RingData([[0, 1, 0, 1], [1, 0, 1, 0]],
        [{'id': 0, 'zone': 0, 'device': 'sda1', 'ip': '127.0.0.1',
          'port': acc1lis.getsockname()[1]},
         {'id': 1, 'zone': 1, 'device': 'sdb1', 'ip': '127.0.0.1',
          'port': acc2lis.getsockname()[1]}], 30),
        GzipFile(os.path.join(_testdir, 'account.ring.gz'), 'wb'))
    pickle.dump(ring.RingData([[0, 1, 0, 1], [1, 0, 1, 0]],
        [{'id': 0, 'zone': 0, 'device': 'sda1', 'ip': '127.0.0.1',
          'port': con1lis.getsockname()[1]},
         {'id': 1, 'zone': 1, 'device': 'sdb1', 'ip': '127.0.0.1',
          'port': con2lis.getsockname()[1]}], 30),
        GzipFile(os.path.join(_testdir, 'container.ring.gz'), 'wb'))
    pickle.dump(ring.RingData([[0, 1, 0, 1], [1, 0, 1, 0]],
        [{'id': 0, 'zone': 0, 'device': 'sda1', 'ip': '127.0.0.1',
          'port': obj1lis.getsockname()[1]},
         {'id': 1, 'zone': 1, 'device': 'sdb1', 'ip': '127.0.0.1',
          'port': obj2lis.getsockname()[1]}], 30),
        GzipFile(os.path.join(_testdir, 'object.ring.gz'), 'wb'))
    prosrv = proxy_server.Application(conf, FakeMemcacheReturnsNone())
    acc1srv = account_server.AccountController(conf)
    acc2srv = account_server.AccountController(conf)
    con1srv = container_server.ContainerController(conf)
    con2srv = container_server.ContainerController(conf)
    obj1srv = object_server.ObjectController(conf)
    obj2srv = object_server.ObjectController(conf)
    _test_servers = \
        (prosrv, acc1srv, acc2srv, con1srv, con2srv, obj1srv, obj2srv)
    nl = NullLogger()
    prospa = spawn(wsgi.server, prolis, prosrv, nl)
    acc1spa = spawn(wsgi.server, acc1lis, acc1srv, nl)
    acc2spa = spawn(wsgi.server, acc2lis, acc2srv, nl)
    con1spa = spawn(wsgi.server, con1lis, con1srv, nl)
    con2spa = spawn(wsgi.server, con2lis, con2srv, nl)
    obj1spa = spawn(wsgi.server, obj1lis, obj1srv, nl)
    obj2spa = spawn(wsgi.server, obj2lis, obj2srv, nl)
    _test_coros = \
        (prospa, acc1spa, acc2spa, con1spa, con2spa, obj1spa, obj2spa)
    # Create account
    ts = normalize_timestamp(time())
    partition, nodes = prosrv.account_ring.get_nodes('a')
    for node in nodes:
        conn = swift.proxy.controllers.obj.http_connect(node['ip'],
                node['port'], node['device'], partition, 'PUT', '/a',
                {'X-Timestamp': ts, 'x-trans-id': 'test'})
        resp = conn.getresponse()
        assert(resp.status == 201)
    # Create container
    sock = connect_tcp(('localhost', prolis.getsockname()[1]))
    fd = sock.makefile()
    fd.write('PUT /v1/a/c HTTP/1.1\r\nHost: localhost\r\n'
        'Connection: close\r\nX-Auth-Token: t\r\n'
        'Content-Length: 0\r\n\r\n')
    fd.flush()
    headers = readuntil2crlfs(fd)
    exp = 'HTTP/1.1 201'
    assert(headers[:len(exp)] == exp)


def teardown():
    for server in _test_coros:
        server.kill()
    swift.proxy.controllers.obj.CONTAINER_LISTING_LIMIT = \
        _orig_container_listing_limit
    rmtree(os.path.dirname(_testdir))


def fake_http_connect(*code_iter, **kwargs):

    class FakeConn(object):

        def __init__(self, status, etag=None, body='', timestamp='1'):
            self.status = status
            self.reason = 'Fake'
            self.host = '1.2.3.4'
            self.port = '1234'
            self.sent = 0
            self.received = 0
            self.etag = etag
            self.body = body
            self.timestamp = timestamp

        def getresponse(self):
            if kwargs.get('raise_exc'):
                raise Exception('test')
            if kwargs.get('raise_timeout_exc'):
                raise Timeout()
            return self

        def getexpect(self):
            if self.status == -2:
                raise HTTPException()
            if self.status == -3:
                return FakeConn(507)
            return FakeConn(100)

        def getheaders(self):
            headers = {'content-length': len(self.body),
                       'content-type': 'x-application/test',
                       'x-timestamp': self.timestamp,
                       'last-modified': self.timestamp,
                       'x-object-meta-test': 'testing',
                       'etag':
                            self.etag or '"68b329da9893e34099c7d8ad5cb9c940"',
                       'x-works': 'yes',
                       'x-account-container-count': 12345}
            if not self.timestamp:
                del headers['x-timestamp']
            try:
                if container_ts_iter.next() is False:
                    headers['x-container-timestamp'] = '1'
            except StopIteration:
                pass
            if 'slow' in kwargs:
                headers['content-length'] = '4'
            if 'headers' in kwargs:
                headers.update(kwargs['headers'])
            return headers.items()

        def read(self, amt=None):
            if 'slow' in kwargs:
                if self.sent < 4:
                    self.sent += 1
                    sleep(0.1)
                    return ' '
            rv = self.body[:amt]
            self.body = self.body[amt:]
            return rv

        def send(self, amt=None):
            if 'slow' in kwargs:
                if self.received < 4:
                    self.received += 1
                    sleep(0.1)

        def getheader(self, name, default=None):
            return dict(self.getheaders()).get(name.lower(), default)

    timestamps_iter = iter(kwargs.get('timestamps') or ['1'] * len(code_iter))
    etag_iter = iter(kwargs.get('etags') or [None] * len(code_iter))
    x = kwargs.get('missing_container', [False] * len(code_iter))
    if not isinstance(x, (tuple, list)):
        x = [x] * len(code_iter)
    container_ts_iter = iter(x)
    code_iter = iter(code_iter)

    def connect(*args, **ckwargs):
        if 'give_content_type' in kwargs:
            if len(args) >= 7 and 'Content-Type' in args[6]:
                kwargs['give_content_type'](args[6]['Content-Type'])
            else:
                kwargs['give_content_type']('')
        if 'give_connect' in kwargs:
            kwargs['give_connect'](*args, **ckwargs)
        status = code_iter.next()
        etag = etag_iter.next()
        timestamp = timestamps_iter.next()
        if status <= 0:
            raise HTTPException()
        return FakeConn(status, etag, body=kwargs.get('body', ''),
                        timestamp=timestamp)

    return connect


class FakeRing(object):

    def __init__(self):
        # 9 total nodes (6 more past the initial 3) is the cap, no matter if
        # this is set higher.
        self.max_more_nodes = 0
        self.devs = {}

    def get_nodes(self, account, container=None, obj=None):
        devs = []
        for x in xrange(3):
            devs.append(self.devs.get(x))
            if devs[x] is None:
                self.devs[x] = devs[x] = \
                    {'ip': '10.0.0.%s' % x, 'port': 1000 + x, 'device': 'sda'}
        return 1, devs

    def get_part_nodes(self, part):
        return self.get_nodes('blah')[1]

    def get_more_nodes(self, nodes):
        # 9 is the true cap
        for x in xrange(3, min(3 + self.max_more_nodes, 9)):
            yield {'ip': '10.0.0.%s' % x, 'port': 1000 + x, 'device': 'sda'}


class FakeMemcache(object):

    def __init__(self):
        self.store = {}

    def get(self, key):
        return self.store.get(key)

    def keys(self):
        return self.store.keys()

    def set(self, key, value, timeout=0):
        self.store[key] = value
        return True

    def incr(self, key, timeout=0):
        self.store[key] = self.store.setdefault(key, 0) + 1
        return self.store[key]

    @contextmanager
    def soft_lock(self, key, timeout=0, retries=5):
        yield True

    def delete(self, key):
        try:
            del self.store[key]
        except Exception:
            pass
        return True


class FakeMemcacheReturnsNone(FakeMemcache):

    def get(self, key):
        # Returns None as the timestamp of the container; assumes we're only
        # using the FakeMemcache for container existence checks.
        return None


@contextmanager
def save_globals():
    orig_http_connect = getattr(swift.proxy.controllers.base, 'http_connect',
        None)
    orig_account_info = getattr(proxy_server.Controller, 'account_info', None)
    try:
        yield True
    finally:
        proxy_server.Controller.account_info = orig_account_info
        swift.proxy.controllers.base.http_connect = orig_http_connect
        swift.proxy.controllers.obj.http_connect = orig_http_connect
        swift.proxy.controllers.account.http_connect = orig_http_connect
        swift.proxy.controllers.container.http_connect = orig_http_connect


def set_http_connect(*args, **kwargs):
    new_connect = fake_http_connect(*args, **kwargs)
    swift.proxy.controllers.base.http_connect = new_connect
    swift.proxy.controllers.obj.http_connect = new_connect
    swift.proxy.controllers.account.http_connect = new_connect
    swift.proxy.controllers.container.http_connect = new_connect


def set_shuffle():
    shuffle = lambda l: None
    proxy_server.shuffle = shuffle
    swift.proxy.controllers.base.shuffle = shuffle
    swift.proxy.controllers.obj.shuffle = shuffle
    swift.proxy.controllers.account.shuffle = shuffle
    swift.proxy.controllers.container.shuffle = shuffle


# tests
class TestController(unittest.TestCase):

    def setUp(self):
        self.account_ring = FakeRing()
        self.container_ring = FakeRing()
        self.memcache = FakeMemcache()

        app = proxy_server.Application(None, self.memcache,
            account_ring=self.account_ring,
            container_ring=self.container_ring,
            object_ring=FakeRing())
        self.controller = proxy_server.Controller(app)

        self.account = 'some_account'
        self.container = 'some_container'
        self.read_acl = 'read_acl'
        self.write_acl = 'write_acl'

    def check_account_info_return(self, partition, nodes, is_none=False):
        if is_none:
            p, n = None, None
        else:
            p, n = self.account_ring.get_nodes(self.account)
        self.assertEqual(p, partition)
        self.assertEqual(n, nodes)

    def test_make_requests(self):
        with save_globals():
            set_http_connect(200)
            partition, nodes, count = \
                self.controller.account_info(self.account)
<<<<<<< HEAD
            proxy_server.http_connect = fake_http_connect(201,
                                            raise_timeout_exc=True)
=======
            set_http_connect(201, raise_timeout_exc=True)
>>>>>>> 50d72a1a
            self.controller._make_request(
                nodes, partition, 'POST', '/', '', '',
                self.controller.app.logger.thread_locals)

    # tests if 200 is cached and used
    def test_account_info_200(self):
        with save_globals():
            set_http_connect(200)
            partition, nodes, count = \
                self.controller.account_info(self.account)
            self.check_account_info_return(partition, nodes)
            self.assertEquals(count, 12345)

            cache_key = get_account_memcache_key(self.account)
            self.assertEquals({'status': 200, 'container_count': 12345},
                              self.memcache.get(cache_key))

            set_http_connect()
            partition, nodes, count = \
                self.controller.account_info(self.account)
            self.check_account_info_return(partition, nodes)
            self.assertEquals(count, 12345)

    # tests if 404 is cached and used
    def test_account_info_404(self):
        with save_globals():
            set_http_connect(404, 404, 404)
            partition, nodes, count = \
                self.controller.account_info(self.account)
            self.check_account_info_return(partition, nodes, True)
            self.assertEquals(count, None)

            cache_key = get_account_memcache_key(self.account)
            self.assertEquals({'status': 404, 'container_count': 0},
                              self.memcache.get(cache_key))

            set_http_connect()
            partition, nodes, count = \
                self.controller.account_info(self.account)
            self.check_account_info_return(partition, nodes, True)
            self.assertEquals(count, None)

    # tests if some http status codes are not cached
    def test_account_info_no_cache(self):
        def test(*status_list):
            set_http_connect(*status_list)
            partition, nodes, count = \
                self.controller.account_info(self.account)
            self.assertEqual(len(self.memcache.keys()), 0)
            self.check_account_info_return(partition, nodes, True)
            self.assertEquals(count, None)

        with save_globals():
            test(503, 404, 404)
            test(404, 404, 503)
            test(404, 507, 503)
            test(503, 503, 503)

    def test_account_info_account_autocreate(self):
        with save_globals():
            self.memcache.store = {}
            set_http_connect(404, 404, 404, 201, 201, 201)
            partition, nodes, count = \
                self.controller.account_info(self.account, autocreate=False)
            self.check_account_info_return(partition, nodes, is_none=True)
            self.assertEquals(count, None)

            self.memcache.store = {}
            set_http_connect(404, 404, 404, 201, 201, 201)
            partition, nodes, count = \
                self.controller.account_info(self.account)
            self.check_account_info_return(partition, nodes, is_none=True)
            self.assertEquals(count, None)

            self.memcache.store = {}
            set_http_connect(404, 404, 404, 201, 201, 201)
            partition, nodes, count = \
                self.controller.account_info(self.account, autocreate=True)
            self.check_account_info_return(partition, nodes)
            self.assertEquals(count, 0)

            self.memcache.store = {}
            set_http_connect(404, 404, 404, 503, 201, 201)
            partition, nodes, count = \
                self.controller.account_info(self.account, autocreate=True)
            self.check_account_info_return(partition, nodes)
            self.assertEquals(count, 0)

            self.memcache.store = {}
            set_http_connect(404, 404, 404, 503, 201, 503)
            exc = None
            partition, nodes, count = \
                self.controller.account_info(self.account, autocreate=True)
            self.check_account_info_return(partition, nodes, is_none=True)
            self.assertEquals(None, count)

            self.memcache.store = {}
            set_http_connect(404, 404, 404, 403, 403, 403)
            exc = None
            partition, nodes, count = \
                self.controller.account_info(self.account, autocreate=True)
            self.check_account_info_return(partition, nodes, is_none=True)
            self.assertEquals(None, count)
            
            self.memcache.store = {}
            set_http_connect(404, 404, 404, 409, 409, 409)
            exc = None
            partition, nodes, count = \
                self.controller.account_info(self.account, autocreate=True)
            self.check_account_info_return(partition, nodes, is_none=True)
            self.assertEquals(None, count)

    def check_container_info_return(self, ret, is_none=False):
        if is_none:
            partition, nodes, read_acl, write_acl = None, None, None, None
        else:
            partition, nodes = self.container_ring.get_nodes(self.account,
                self.container)
            read_acl, write_acl = self.read_acl, self.write_acl
        self.assertEqual(partition, ret[0])
        self.assertEqual(nodes, ret[1])
        self.assertEqual(read_acl, ret[2])
        self.assertEqual(write_acl, ret[3])

    def test_container_info_invalid_account(self):
        def account_info(self, account, autocreate=False):
            return None, None

        with save_globals():
            proxy_server.Controller.account_info = account_info
            ret = self.controller.container_info(self.account,
                self.container)
            self.check_container_info_return(ret, True)

    # tests if 200 is cached and used
    def test_container_info_200(self):
        def account_info(self, account, autocreate=False):
            return True, True, 0

        with save_globals():
            headers = {'x-container-read': self.read_acl,
                'x-container-write': self.write_acl}
            proxy_server.Controller.account_info = account_info
            set_http_connect(200, headers=headers)
            ret = self.controller.container_info(self.account,
                self.container)
            self.check_container_info_return(ret)

            cache_key = get_container_memcache_key(self.account,
                self.container)
            cache_value = self.memcache.get(cache_key)
            self.assertTrue(isinstance(cache_value, dict))
            self.assertEquals(200, cache_value.get('status'))

            set_http_connect()
            ret = self.controller.container_info(self.account,
                 self.container)
            self.check_container_info_return(ret)

    # tests if 404 is cached and used
    def test_container_info_404(self):
        def account_info(self, account, autocreate=False):
            return True, True, 0

        with save_globals():
            proxy_server.Controller.account_info = account_info
            set_http_connect(404, 404, 404)
            ret = self.controller.container_info(self.account,
                self.container)
            self.check_container_info_return(ret, True)

            cache_key = get_container_memcache_key(self.account,
                self.container)
            cache_value = self.memcache.get(cache_key)
            self.assertTrue(isinstance(cache_value, dict))
            self.assertEquals(404, cache_value.get('status'))

            set_http_connect()
            ret = self.controller.container_info(self.account,
                 self.container)
            self.check_container_info_return(ret, True)

    # tests if some http status codes are not cached
    def test_container_info_no_cache(self):
        def test(*status_list):
            set_http_connect(*status_list)
            ret = self.controller.container_info(self.account,
                self.container)
            self.assertEqual(len(self.memcache.keys()), 0)
            self.check_container_info_return(ret, True)

        with save_globals():
            test(503, 404, 404)
            test(404, 404, 503)
            test(404, 507, 503)
            test(503, 503, 503)


class TestProxyServer(unittest.TestCase):

    def test_unhandled_exception(self):

        class MyApp(proxy_server.Application):

            def get_controller(self, path):
                raise Exception('this shouldnt be caught')

        app = MyApp(None, FakeMemcache(), account_ring=FakeRing(),
                container_ring=FakeRing(), object_ring=FakeRing())
        req = Request.blank('/account', environ={'REQUEST_METHOD': 'HEAD'})
        app.update_request(req)
        resp = app.handle_request(req)
        self.assertEquals(resp.status_int, 500)

    def test_internal_method_request(self):
        baseapp = proxy_server.Application({},
            FakeMemcache(), container_ring=FakeRing(), object_ring=FakeRing(),
            account_ring=FakeRing())
        resp = baseapp.handle_request(
            Request.blank('/v1/a', environ={'REQUEST_METHOD': '__init__'}))
        self.assertEquals(resp.status, '405 Method Not Allowed')

    def test_inexistent_method_request(self):
        baseapp = proxy_server.Application({},
            FakeMemcache(), container_ring=FakeRing(), account_ring=FakeRing(),
            object_ring=FakeRing())
        resp = baseapp.handle_request(
            Request.blank('/v1/a', environ={'REQUEST_METHOD': '!invalid'}))
        self.assertEquals(resp.status, '405 Method Not Allowed')

    def test_calls_authorize_allow(self):
        called = [False]

        def authorize(req):
            called[0] = True
        with save_globals():
            set_http_connect(200)
            app = proxy_server.Application(None, FakeMemcache(),
                account_ring=FakeRing(), container_ring=FakeRing(),
                object_ring=FakeRing())
            req = Request.blank('/v1/a')
            req.environ['swift.authorize'] = authorize
            app.update_request(req)
            resp = app.handle_request(req)
        self.assert_(called[0])

    def test_calls_authorize_deny(self):
        called = [False]

        def authorize(req):
            called[0] = True
            return HTTPUnauthorized(request=req)
        app = proxy_server.Application(None, FakeMemcache(),
            account_ring=FakeRing(), container_ring=FakeRing(),
            object_ring=FakeRing())
        req = Request.blank('/v1/a')
        req.environ['swift.authorize'] = authorize
        app.update_request(req)
        resp = app.handle_request(req)
        self.assert_(called[0])

    def test_negative_content_length(self):
        swift_dir = mkdtemp()
        try:
            baseapp = proxy_server.Application({'swift_dir': swift_dir},
                FakeMemcache(), FakeLogger(), FakeRing(), FakeRing(),
                FakeRing())
            resp = baseapp.handle_request(
                Request.blank('/', environ={'CONTENT_LENGTH': '-1'}))
            self.assertEquals(resp.status, '400 Bad Request')
            self.assertEquals(resp.body, 'Invalid Content-Length')
            resp = baseapp.handle_request(
                Request.blank('/', environ={'CONTENT_LENGTH': '-123'}))
            self.assertEquals(resp.status, '400 Bad Request')
            self.assertEquals(resp.body, 'Invalid Content-Length')
        finally:
            rmtree(swift_dir, ignore_errors=True)

    def test_denied_host_header(self):
        swift_dir = mkdtemp()
        try:
            baseapp = proxy_server.Application({'swift_dir': swift_dir,
                'deny_host_headers': 'invalid_host.com'},
                FakeMemcache(), FakeLogger(), FakeRing(), FakeRing(),
                FakeRing())
            resp = baseapp.handle_request(
                Request.blank('/v1/a/c/o',
                              environ={'HTTP_HOST': 'invalid_host.com'}))
            self.assertEquals(resp.status, '403 Forbidden')
        finally:
            rmtree(swift_dir, ignore_errors=True)

class TestObjectController(unittest.TestCase):

    def setUp(self):
        self.app = proxy_server.Application(None, FakeMemcache(),
            account_ring=FakeRing(), container_ring=FakeRing(),
            object_ring=FakeRing())
        monkey_patch_mimetools()

    def assert_status_map(self, method, statuses, expected, raise_exc=False):
        with save_globals():
            kwargs = {}
            if raise_exc:
                kwargs['raise_exc'] = raise_exc

            set_http_connect(*statuses, **kwargs)
            self.app.memcache.store = {}
            req = Request.blank('/a/c/o', headers={'Content-Length': '0',
                    'Content-Type': 'text/plain'})
            self.app.update_request(req)
            res = method(req)
            self.assertEquals(res.status_int, expected)

            # repeat test
            set_http_connect(*statuses, **kwargs)
            self.app.memcache.store = {}
            req = Request.blank('/a/c/o', headers={'Content-Length': '0',
                    'Content-Type': 'text/plain'})
            self.app.update_request(req)
            res = method(req)
            self.assertEquals(res.status_int, expected)

    def test_GET_newest_large_file(self):
        calls = [0]

        def handler(_junk1, _junk2):
            calls[0] += 1

        try:
            signal.signal(signal.SIGPIPE, handler)
            prolis = _test_sockets[0]
            prosrv = _test_servers[0]
            sock = connect_tcp(('localhost', prolis.getsockname()[1]))
            fd = sock.makefile()
            obj = 'a' * (1024 * 1024)
            path = '/v1/a/c/o.large'
            fd.write('PUT %s HTTP/1.1\r\n'
                     'Host: localhost\r\n'
                     'Connection: close\r\n'
                     'X-Storage-Token: t\r\n'
                     'Content-Length: %s\r\n'
                     'Content-Type: application/octet-stream\r\n'
                     '\r\n%s' % (path, str(len(obj)),  obj))
            fd.flush()
            headers = readuntil2crlfs(fd)
            exp = 'HTTP/1.1 201'
            self.assertEqual(headers[:len(exp)], exp)
            req = Request.blank(path,
                environ={'REQUEST_METHOD': 'GET'},
                headers={'Content-Type': 'application/octet-stream',
                         'X-Newest':'true'})
            res = req.get_response(prosrv)
            self.assertEqual(res.status_int, 200)
            self.assertEqual(res.body, obj)
            self.assertEqual(calls[0], 0)
        finally:
            signal.signal(signal.SIGPIPE, signal.SIG_DFL)

    def test_PUT_auto_content_type(self):
        with save_globals():
            controller = proxy_server.ObjectController(self.app, 'account',
                'container', 'object')

            def test_content_type(filename, expected):
                # The three responses here are for account_info() (HEAD to account server),
                # container_info() (HEAD to container server) and three calls to
                # _connect_put_node() (PUT to three object servers)
                set_http_connect(201, 201, 201, 201, 201,
                    give_content_type=lambda content_type:
                        self.assertEquals(content_type, expected.next()))
                # We need into include a transfer-encoding to get past
                # constraints.check_object_creation()
                req = Request.blank('/a/c/%s' % filename, {}, headers={'transfer-encoding': 'chunked'})
                self.app.update_request(req)
                self.app.memcache.store = {}
                res = controller.PUT(req)
                # If we don't check the response here we could miss problems in PUT()
                self.assertEquals(res.status_int, 201)

            test_content_type('test.jpg', iter(['', '', 'image/jpeg',
                                                'image/jpeg', 'image/jpeg']))
            test_content_type('test.html', iter(['', '', 'text/html',
                                                 'text/html', 'text/html']))
            test_content_type('test.css', iter(['', '', 'text/css',
                                                'text/css', 'text/css']))

    def test_custom_mime_types_files(self):
        swift_dir = mkdtemp()
        try:
            with open(os.path.join(swift_dir, 'mime.types'), 'w') as fp:
                fp.write('foo/bar foo\n')
            ba = proxy_server.Application({'swift_dir': swift_dir},
                FakeMemcache(), FakeLogger(), FakeRing(), FakeRing(),
                FakeRing())
            self.assertEquals(proxy_server.mimetypes.guess_type('blah.foo')[0],
                              'foo/bar')
            self.assertEquals(proxy_server.mimetypes.guess_type('blah.jpg')[0],
                              'image/jpeg')
        finally:
            rmtree(swift_dir, ignore_errors=True)

    def test_PUT(self):
        with save_globals():
            controller = proxy_server.ObjectController(self.app, 'account',
                'container', 'object')

            def test_status_map(statuses, expected):
                set_http_connect(*statuses)
                req = Request.blank('/a/c/o.jpg', {})
                req.content_length = 0
                self.app.update_request(req)
                self.app.memcache.store = {}
                res = controller.PUT(req)
                expected = str(expected)
                self.assertEquals(res.status[:len(expected)], expected)
            test_status_map((200, 200, 201, 201, 201), 201)
            test_status_map((200, 200, 201, 201, 500), 201)
            test_status_map((200, 200, 204, 404, 404), 404)
            test_status_map((200, 200, 204, 500, 404), 503)

    def test_PUT_connect_exceptions(self):
        with save_globals():
            controller = proxy_server.ObjectController(self.app, 'account',
                'container', 'object')

            def test_status_map(statuses, expected):
                set_http_connect(*statuses)
                self.app.memcache.store = {}
                req = Request.blank('/a/c/o.jpg', {})
                req.content_length = 0
                self.app.update_request(req)
                res = controller.PUT(req)
                expected = str(expected)
                self.assertEquals(res.status[:len(expected)], expected)
            test_status_map((200, 200, 201, 201, -1), 201)
            test_status_map((200, 200, 201, 201, -2), 201)  # expect timeout
            test_status_map((200, 200, 201, 201, -3), 201)  # error limited
            test_status_map((200, 200, 201, -1, -1), 503)
            test_status_map((200, 200, 503, 503, -1), 503)

    def test_PUT_send_exceptions(self):
        with save_globals():
            controller = proxy_server.ObjectController(self.app, 'account',
                'container', 'object')

            def test_status_map(statuses, expected):
                self.app.memcache.store = {}
                set_http_connect(*statuses)
                req = Request.blank('/a/c/o.jpg',
                    environ={'REQUEST_METHOD': 'PUT'}, body='some data')
                self.app.update_request(req)
                res = controller.PUT(req)
                expected = str(expected)
                self.assertEquals(res.status[:len(expected)], expected)
            test_status_map((200, 200, 201, -1, 201), 201)
            test_status_map((200, 200, 201, -1, -1), 503)
            test_status_map((200, 200, 503, 503, -1), 503)

    def test_PUT_max_size(self):
        with save_globals():
            set_http_connect(201, 201, 201)
            controller = proxy_server.ObjectController(self.app, 'account',
                'container', 'object')
            req = Request.blank('/a/c/o', {}, headers={
                'Content-Length': str(MAX_FILE_SIZE + 1),
                'Content-Type': 'foo/bar'})
            self.app.update_request(req)
            res = controller.PUT(req)
            self.assertEquals(res.status_int, 413)

    def test_PUT_getresponse_exceptions(self):

        with save_globals():
            controller = proxy_server.ObjectController(self.app, 'account',
                'container', 'object')

            def test_status_map(statuses, expected):
                self.app.memcache.store = {}
                set_http_connect(*statuses)
                req = Request.blank('/a/c/o.jpg', {})
                req.content_length = 0
                self.app.update_request(req)
                res = controller.PUT(req)
                expected = str(expected)
                self.assertEquals(res.status[:len(str(expected))],
                                  str(expected))
            test_status_map((200, 200, 201, 201, -1), 201)
            test_status_map((200, 200, 201, -1, -1), 503)
            test_status_map((200, 200, 503, 503, -1), 503)

    def test_POST(self):
        with save_globals():
            self.app.object_post_as_copy = False
            controller = proxy_server.ObjectController(self.app, 'account',
                'container', 'object')

            def test_status_map(statuses, expected):
                set_http_connect(*statuses)
                self.app.memcache.store = {}
                req = Request.blank('/a/c/o', {}, headers={
                                                'Content-Type': 'foo/bar'})
                self.app.update_request(req)
                res = controller.POST(req)
                expected = str(expected)
                self.assertEquals(res.status[:len(expected)], expected)
            test_status_map((200, 200, 202, 202, 202), 202)
            test_status_map((200, 200, 202, 202, 500), 202)
            test_status_map((200, 200, 202, 500, 500), 503)
            test_status_map((200, 200, 202, 404, 500), 503)
            test_status_map((200, 200, 202, 404, 404), 404)
            test_status_map((200, 200, 404, 500, 500), 503)
            test_status_map((200, 200, 404, 404, 404), 404)

    def test_POST_as_copy(self):
        with save_globals():
            controller = proxy_server.ObjectController(self.app, 'account',
                'container', 'object')

            def test_status_map(statuses, expected):
                set_http_connect(*statuses)
                self.app.memcache.store = {}
                req = Request.blank('/a/c/o', {}, headers={
                                                'Content-Type': 'foo/bar'})
                self.app.update_request(req)
                res = controller.POST(req)
                expected = str(expected)
                self.assertEquals(res.status[:len(expected)], expected)
            test_status_map((200, 200, 200, 200, 200, 202, 202, 202), 202)
            test_status_map((200, 200, 200, 200, 200, 202, 202, 500), 202)
            test_status_map((200, 200, 200, 200, 200, 202, 500, 500), 503)
            test_status_map((200, 200, 200, 200, 200, 202, 404, 500), 503)
            test_status_map((200, 200, 200, 200, 200, 202, 404, 404), 404)
            test_status_map((200, 200, 200, 200, 200, 404, 500, 500), 503)
            test_status_map((200, 200, 200, 200, 200, 404, 404, 404), 404)

    def test_DELETE(self):
        with save_globals():
            controller = proxy_server.ObjectController(self.app, 'account',
                'container', 'object')

            def test_status_map(statuses, expected):
                set_http_connect(*statuses)
                self.app.memcache.store = {}
                req = Request.blank('/a/c/o', {})
                self.app.update_request(req)
                res = controller.DELETE(req)
                self.assertEquals(res.status[:len(str(expected))],
                                  str(expected))
            test_status_map((200, 200, 204, 204, 204), 204)
            test_status_map((200, 200, 204, 204, 500), 204)
            test_status_map((200, 200, 204, 404, 404), 404)
            test_status_map((200, 200, 204, 500, 404), 503)
            test_status_map((200, 200, 404, 404, 404), 404)
            test_status_map((200, 200, 404, 404, 500), 404)

    def test_HEAD(self):
        with save_globals():
            controller = proxy_server.ObjectController(self.app, 'account',
                'container', 'object')

            def test_status_map(statuses, expected):
                set_http_connect(*statuses)
                self.app.memcache.store = {}
                req = Request.blank('/a/c/o', {})
                self.app.update_request(req)
                res = controller.HEAD(req)
                self.assertEquals(res.status[:len(str(expected))],
                                  str(expected))
                if expected < 400:
                    self.assert_('x-works' in res.headers)
                    self.assertEquals(res.headers['x-works'], 'yes')
                    self.assert_('accept-ranges' in res.headers)
                    self.assertEquals(res.headers['accept-ranges'], 'bytes')

            test_status_map((200, 200, 200, 404, 404), 200)
            test_status_map((200, 200, 200, 500, 404), 200)
            test_status_map((200, 200, 304, 500, 404), 304)
            test_status_map((200, 200, 404, 404, 404), 404)
            test_status_map((200, 200, 404, 404, 500), 404)
            test_status_map((200, 200, 500, 500, 500), 503)

    def test_HEAD_newest(self):
        with save_globals():
            controller = proxy_server.ObjectController(self.app, 'account',
                'container', 'object')

            def test_status_map(statuses, expected, timestamps,
                                expected_timestamp):
                set_http_connect(*statuses, timestamps=timestamps)
                self.app.memcache.store = {}
                req = Request.blank('/a/c/o', {}, headers={'x-newest': 'true'})
                self.app.update_request(req)
                res = controller.HEAD(req)
                self.assertEquals(res.status[:len(str(expected))],
                                  str(expected))
                self.assertEquals(res.headers.get('last-modified'),
                                  expected_timestamp)

            #                acct cont obj  obj  obj
            test_status_map((200, 200, 200, 200, 200), 200, ('0', '0', '1', '2', '3'), '3')
            test_status_map((200, 200, 200, 200, 200), 200, ('0', '0', '1', '3', '2'), '3')
            test_status_map((200, 200, 200, 200, 200), 200, ('0', '0', '1', '3', '1'), '3')
            test_status_map((200, 200, 200, 200, 200), 200, ('0', '0', '3', '3', '1'), '3')
            test_status_map((200, 200, 200, 200, 200), 200, ('0', '0', None, None, None), None)
            test_status_map((200, 200, 200, 200, 200), 200, ('0', '0', None, None, '1'), '1')

    def test_GET_newest(self):
        with save_globals():
            controller = proxy_server.ObjectController(self.app, 'account',
                'container', 'object')

            def test_status_map(statuses, expected, timestamps,
                                expected_timestamp):
                set_http_connect(*statuses, timestamps=timestamps)
                self.app.memcache.store = {}
                req = Request.blank('/a/c/o', {}, headers={'x-newest': 'true'})
                self.app.update_request(req)
                res = controller.GET(req)
                self.assertEquals(res.status[:len(str(expected))],
                                  str(expected))
                self.assertEquals(res.headers.get('last-modified'),
                                  expected_timestamp)

            test_status_map((200, 200, 200, 200, 200), 200, ('0', '0', '1', '2', '3'), '3')
            test_status_map((200, 200, 200, 200, 200), 200, ('0', '0', '1', '3', '2'), '3')
            test_status_map((200, 200, 200, 200, 200), 200, ('0', '0', '1', '3', '1'), '3')
            test_status_map((200, 200, 200, 200, 200), 200, ('0', '0', '3', '3', '1'), '3')
            test_status_map((200, 200, 200, 200, 200), 200, ('0', '0', None, None, None), None)
            test_status_map((200, 200, 200, 200, 200), 200, ('0', '0', None, None, '1'), '1')

        with save_globals():
            controller = proxy_server.ObjectController(self.app, 'account',
                'container', 'object')

            def test_status_map(statuses, expected, timestamps,
                                expected_timestamp):
                set_http_connect(*statuses, timestamps=timestamps)
                self.app.memcache.store = {}
                req = Request.blank('/a/c/o', {})
                self.app.update_request(req)
                res = controller.HEAD(req)
                self.assertEquals(res.status[:len(str(expected))],
                                  str(expected))
                self.assertEquals(res.headers.get('last-modified'),
                                  expected_timestamp)

            test_status_map((200, 200, 200, 200, 200), 200, ('0', '0', '1', '2', '3'), '1')
            test_status_map((200, 200, 200, 200, 200), 200, ('0', '0', '1', '3', '2'), '1')
            test_status_map((200, 200, 200, 200, 200), 200, ('0', '0', '1', '3', '1'), '1')
            test_status_map((200, 200, 200, 200, 200), 200, ('0', '0', '3', '3', '1'), '3')
            test_status_map((200, 200, 200, 200, 200), 200, ('0', '0', None, '1', '2'), None)

    def test_POST_meta_val_len(self):
        with save_globals():
            self.app.object_post_as_copy = False
            controller = proxy_server.ObjectController(self.app, 'account',
                'container', 'object')
            set_http_connect(200, 200, 202, 202, 202)
            #                acct cont obj  obj  obj
            req = Request.blank('/a/c/o', {}, headers={
                                            'Content-Type': 'foo/bar',
                                            'X-Object-Meta-Foo': 'x' * 256})
            self.app.update_request(req)
            res = controller.POST(req)
            self.assertEquals(res.status_int, 202)
            set_http_connect(202, 202, 202)
            req = Request.blank('/a/c/o', {}, headers={
                                            'Content-Type': 'foo/bar',
                                            'X-Object-Meta-Foo': 'x' * 257})
            self.app.update_request(req)
            res = controller.POST(req)
            self.assertEquals(res.status_int, 400)

    def test_POST_as_copy_meta_val_len(self):
        with save_globals():
            controller = proxy_server.ObjectController(self.app, 'account',
                'container', 'object')
            set_http_connect(200, 200, 200, 200, 200, 202, 202, 202)
            #                acct cont objc objc objc obj  obj  obj
            req = Request.blank('/a/c/o', {}, headers={
                                            'Content-Type': 'foo/bar',
                                            'X-Object-Meta-Foo': 'x' * 256})
            self.app.update_request(req)
            res = controller.POST(req)
            self.assertEquals(res.status_int, 202)
            set_http_connect(202, 202, 202)
            req = Request.blank('/a/c/o', {}, headers={
                                            'Content-Type': 'foo/bar',
                                            'X-Object-Meta-Foo': 'x' * 257})
            self.app.update_request(req)
            res = controller.POST(req)
            self.assertEquals(res.status_int, 400)

    def test_POST_meta_key_len(self):
        with save_globals():
            self.app.object_post_as_copy = False
            controller = proxy_server.ObjectController(self.app, 'account',
                'container', 'object')
            set_http_connect(200, 200, 202, 202, 202)
            #                acct cont obj  obj  obj
            req = Request.blank('/a/c/o', {}, headers={
                'Content-Type': 'foo/bar',
                ('X-Object-Meta-' + 'x' * 128): 'x'})
            self.app.update_request(req)
            res = controller.POST(req)
            self.assertEquals(res.status_int, 202)
            set_http_connect(202, 202, 202)
            req = Request.blank('/a/c/o', {}, headers={
                'Content-Type': 'foo/bar',
                ('X-Object-Meta-' + 'x' * 129): 'x'})
            self.app.update_request(req)
            res = controller.POST(req)
            self.assertEquals(res.status_int, 400)

    def test_POST_as_copy_meta_key_len(self):
        with save_globals():
            controller = proxy_server.ObjectController(self.app, 'account',
                'container', 'object')
            set_http_connect(200, 200, 200, 200, 200, 202, 202, 202)
            #                acct cont objc objc objc obj  obj  obj
            req = Request.blank('/a/c/o', {}, headers={
                'Content-Type': 'foo/bar',
                ('X-Object-Meta-' + 'x' * 128): 'x'})
            self.app.update_request(req)
            res = controller.POST(req)
            self.assertEquals(res.status_int, 202)
            set_http_connect(202, 202, 202)
            req = Request.blank('/a/c/o', {}, headers={
                'Content-Type': 'foo/bar',
                ('X-Object-Meta-' + 'x' * 129): 'x'})
            self.app.update_request(req)
            res = controller.POST(req)
            self.assertEquals(res.status_int, 400)

    def test_POST_meta_count(self):
        with save_globals():
            controller = proxy_server.ObjectController(self.app, 'account',
                'container', 'object')
            headers = dict(
                (('X-Object-Meta-' + str(i), 'a') for i in xrange(91)))
            headers.update({'Content-Type': 'foo/bar'})
            set_http_connect(202, 202, 202)
            req = Request.blank('/a/c/o', {}, headers=headers)
            self.app.update_request(req)
            res = controller.POST(req)
            self.assertEquals(res.status_int, 400)

    def test_POST_meta_size(self):
        with save_globals():
            controller = proxy_server.ObjectController(self.app, 'account',
                'container', 'object')
            headers = dict(
                (('X-Object-Meta-' + str(i), 'a' * 256) for i in xrange(1000)))
            headers.update({'Content-Type': 'foo/bar'})
            set_http_connect(202, 202, 202)
            req = Request.blank('/a/c/o', {}, headers=headers)
            self.app.update_request(req)
            res = controller.POST(req)
            self.assertEquals(res.status_int, 400)

    def test_client_timeout(self):
        with save_globals():
            self.app.account_ring.get_nodes('account')
            for dev in self.app.account_ring.devs.values():
                dev['ip'] = '127.0.0.1'
                dev['port'] = 1
            self.app.container_ring.get_nodes('account')
            for dev in self.app.container_ring.devs.values():
                dev['ip'] = '127.0.0.1'
                dev['port'] = 1
            self.app.object_ring.get_nodes('account')
            for dev in self.app.object_ring.devs.values():
                dev['ip'] = '127.0.0.1'
                dev['port'] = 1

            class SlowBody():

                def __init__(self):
                    self.sent = 0

                def read(self, size=-1):
                    if self.sent < 4:
                        sleep(0.1)
                        self.sent += 1
                        return ' '
                    return ''

            req = Request.blank('/a/c/o',
                environ={'REQUEST_METHOD': 'PUT', 'wsgi.input': SlowBody()},
                headers={'Content-Length': '4', 'Content-Type': 'text/plain'})
            self.app.update_request(req)
            controller = proxy_server.ObjectController(self.app, 'account',
                                                       'container', 'object')
            set_http_connect(200, 200, 201, 201, 201)
            #                acct cont obj  obj  obj
            resp = controller.PUT(req)
            self.assertEquals(resp.status_int, 201)
            self.app.client_timeout = 0.1
            req = Request.blank('/a/c/o',
                environ={'REQUEST_METHOD': 'PUT', 'wsgi.input': SlowBody()},
                headers={'Content-Length': '4', 'Content-Type': 'text/plain'})
            self.app.update_request(req)
            set_http_connect(201, 201, 201)
            #                obj  obj  obj
            resp = controller.PUT(req)
            self.assertEquals(resp.status_int, 408)

    def test_client_disconnect(self):
        with save_globals():
            self.app.account_ring.get_nodes('account')
            for dev in self.app.account_ring.devs.values():
                dev['ip'] = '127.0.0.1'
                dev['port'] = 1
            self.app.container_ring.get_nodes('account')
            for dev in self.app.container_ring.devs.values():
                dev['ip'] = '127.0.0.1'
                dev['port'] = 1
            self.app.object_ring.get_nodes('account')
            for dev in self.app.object_ring.devs.values():
                dev['ip'] = '127.0.0.1'
                dev['port'] = 1

            class SlowBody():

                def __init__(self):
                    self.sent = 0

                def read(self, size=-1):
                    raise Exception('Disconnected')

            req = Request.blank('/a/c/o',
                environ={'REQUEST_METHOD': 'PUT', 'wsgi.input': SlowBody()},
                headers={'Content-Length': '4', 'Content-Type': 'text/plain'})
            self.app.update_request(req)
            controller = proxy_server.ObjectController(self.app, 'account',
                                                       'container', 'object')
            set_http_connect(200, 200, 201, 201, 201)
            #                acct cont obj  obj  obj
            resp = controller.PUT(req)
            self.assertEquals(resp.status_int, 499)

    def test_node_read_timeout(self):
        with save_globals():
            self.app.account_ring.get_nodes('account')
            for dev in self.app.account_ring.devs.values():
                dev['ip'] = '127.0.0.1'
                dev['port'] = 1
            self.app.container_ring.get_nodes('account')
            for dev in self.app.container_ring.devs.values():
                dev['ip'] = '127.0.0.1'
                dev['port'] = 1
            self.app.object_ring.get_nodes('account')
            for dev in self.app.object_ring.devs.values():
                dev['ip'] = '127.0.0.1'
                dev['port'] = 1
            req = Request.blank('/a/c/o', environ={'REQUEST_METHOD': 'GET'})
            self.app.update_request(req)
            controller = proxy_server.ObjectController(self.app, 'account',
                                                       'container', 'object')
            set_http_connect(200, 200, 200, slow=True)
            req.sent_size = 0
            resp = controller.GET(req)
            got_exc = False
            try:
                resp.body
            except ChunkReadTimeout:
                got_exc = True
            self.assert_(not got_exc)
            self.app.node_timeout = 0.1
            set_http_connect(200, 200, 200, slow=True)
            resp = controller.GET(req)
            got_exc = False
            try:
                resp.body
            except ChunkReadTimeout:
                got_exc = True
            self.assert_(got_exc)

    def test_node_write_timeout(self):
        with save_globals():
            self.app.account_ring.get_nodes('account')
            for dev in self.app.account_ring.devs.values():
                dev['ip'] = '127.0.0.1'
                dev['port'] = 1
            self.app.container_ring.get_nodes('account')
            for dev in self.app.container_ring.devs.values():
                dev['ip'] = '127.0.0.1'
                dev['port'] = 1
            self.app.object_ring.get_nodes('account')
            for dev in self.app.object_ring.devs.values():
                dev['ip'] = '127.0.0.1'
                dev['port'] = 1
            req = Request.blank('/a/c/o',
                environ={'REQUEST_METHOD': 'PUT'},
                headers={'Content-Length': '4', 'Content-Type': 'text/plain'},
                body='    ')
            self.app.update_request(req)
            controller = proxy_server.ObjectController(self.app, 'account',
                                                       'container', 'object')
            set_http_connect(200, 200, 201, 201, 201, slow=True)
            resp = controller.PUT(req)
            self.assertEquals(resp.status_int, 201)
            self.app.node_timeout = 0.1
            set_http_connect(201, 201, 201, slow=True)
            req = Request.blank('/a/c/o',
                environ={'REQUEST_METHOD': 'PUT'},
                headers={'Content-Length': '4', 'Content-Type': 'text/plain'},
                body='    ')
            self.app.update_request(req)
            resp = controller.PUT(req)
            self.assertEquals(resp.status_int, 503)

    def test_iter_nodes(self):
        with save_globals():
            try:
                self.app.object_ring.max_more_nodes = 2
                controller = proxy_server.ObjectController(self.app, 'account',
                                'container', 'object')
                partition, nodes = self.app.object_ring.get_nodes('account',
                                    'container', 'object')
                collected_nodes = []
                for node in controller.iter_nodes(partition, nodes,
                                                  self.app.object_ring):
                    collected_nodes.append(node)
                self.assertEquals(len(collected_nodes), 5)

                self.app.object_ring.max_more_nodes = 20
                controller = proxy_server.ObjectController(self.app, 'account',
                                'container', 'object')
                partition, nodes = self.app.object_ring.get_nodes('account',
                                    'container', 'object')
                collected_nodes = []
                for node in controller.iter_nodes(partition, nodes,
                                                  self.app.object_ring):
                    collected_nodes.append(node)
                self.assertEquals(len(collected_nodes), 9)

                self.app.log_handoffs = True
                self.app.logger = FakeLogger()
                self.app.object_ring.max_more_nodes = 2
                controller = proxy_server.ObjectController(self.app, 'account',
                                'container', 'object')
                partition, nodes = self.app.object_ring.get_nodes('account',
                                    'container', 'object')
                collected_nodes = []
                for node in controller.iter_nodes(partition, nodes,
                                                  self.app.object_ring):
                    collected_nodes.append(node)
                self.assertEquals(len(collected_nodes), 5)
                self.assertEquals(
                    self.app.logger.log_dict['warning'],
                    [(('Handoff requested (1)',), {}),
                     (('Handoff requested (2)',), {})])

                self.app.log_handoffs = False
                self.app.logger = FakeLogger()
                self.app.object_ring.max_more_nodes = 2
                controller = proxy_server.ObjectController(self.app, 'account',
                                'container', 'object')
                partition, nodes = self.app.object_ring.get_nodes('account',
                                    'container', 'object')
                collected_nodes = []
                for node in controller.iter_nodes(partition, nodes,
                                                  self.app.object_ring):
                    collected_nodes.append(node)
                self.assertEquals(len(collected_nodes), 5)
                self.assertEquals(self.app.logger.log_dict['warning'], [])
            finally:
                self.app.object_ring.max_more_nodes = 0

    def test_best_response_sets_etag(self):
        controller = proxy_server.ObjectController(self.app, 'account',
                                                   'container', 'object')
        req = Request.blank('/a/c/o', environ={'REQUEST_METHOD': 'GET'})
        resp = controller.best_response(req, [200] * 3, ['OK'] * 3, [''] * 3,
                                        'Object')
        self.assertEquals(resp.etag, None)
        resp = controller.best_response(req, [200] * 3, ['OK'] * 3, [''] * 3,
            'Object', etag='68b329da9893e34099c7d8ad5cb9c940')
        self.assertEquals(resp.etag, '68b329da9893e34099c7d8ad5cb9c940')

    def test_proxy_passes_content_type(self):
        with save_globals():
            req = Request.blank('/a/c/o', environ={'REQUEST_METHOD': 'GET'})
            self.app.update_request(req)
            controller = proxy_server.ObjectController(self.app, 'account',
                                                       'container', 'object')
            set_http_connect(200, 200, 200)
            resp = controller.GET(req)
            self.assertEquals(resp.status_int, 200)
            self.assertEquals(resp.content_type, 'x-application/test')
            set_http_connect(200, 200, 200)
            resp = controller.GET(req)
            self.assertEquals(resp.status_int, 200)
            self.assertEquals(resp.content_length, 0)
            set_http_connect(200, 200, 200, slow=True)
            resp = controller.GET(req)
            self.assertEquals(resp.status_int, 200)
            self.assertEquals(resp.content_length, 4)

    def test_proxy_passes_content_length_on_head(self):
        with save_globals():
            req = Request.blank('/a/c/o', environ={'REQUEST_METHOD': 'HEAD'})
            self.app.update_request(req)
            controller = proxy_server.ObjectController(self.app, 'account',
                                                       'container', 'object')
            set_http_connect(200, 200, 200)
            resp = controller.HEAD(req)
            self.assertEquals(resp.status_int, 200)
            self.assertEquals(resp.content_length, 0)
            set_http_connect(200, 200, 200, slow=True)
            resp = controller.HEAD(req)
            self.assertEquals(resp.status_int, 200)
            self.assertEquals(resp.content_length, 4)

    def test_error_limiting(self):
        with save_globals():
            set_shuffle()
            controller = proxy_server.ObjectController(self.app, 'account',
                                                       'container', 'object')
            self.assert_status_map(controller.HEAD, (200, 200, 503, 200, 200), 200)
            print controller.app.object_ring.devs
            self.assertEquals(controller.app.object_ring.devs[0]['errors'], 2)
            self.assert_('last_error' in controller.app.object_ring.devs[0])
            for _junk in xrange(self.app.error_suppression_limit):
                self.assert_status_map(controller.HEAD, (200, 200, 503, 503, 503), 503)
            self.assertEquals(controller.app.object_ring.devs[0]['errors'],
                              self.app.error_suppression_limit + 1)
            self.assert_status_map(controller.HEAD, (200, 200, 200, 200, 200), 503)
            self.assert_('last_error' in controller.app.object_ring.devs[0])
            self.assert_status_map(controller.PUT, (200, 200, 200, 201, 201, 201), 503)
            self.assert_status_map(controller.POST,
                                   (200, 200, 200, 200, 200, 200, 202, 202, 202), 503)
            self.assert_status_map(controller.DELETE,
                                   (200, 200, 200, 204, 204, 204), 503)
            self.app.error_suppression_interval = -300
            self.assert_status_map(controller.HEAD, (200, 200, 200, 200, 200), 200)
            self.assertRaises(BaseException,
                self.assert_status_map, controller.DELETE,
                (200, 200, 200, 204, 204, 204), 503, raise_exc=True)

    def test_acc_or_con_missing_returns_404(self):
        with save_globals():
            self.app.memcache = FakeMemcacheReturnsNone()
            for dev in self.app.account_ring.devs.values():
                del dev['errors']
                del dev['last_error']
            for dev in self.app.container_ring.devs.values():
                del dev['errors']
                del dev['last_error']
            controller = proxy_server.ObjectController(self.app, 'account',
                                                     'container', 'object')
            set_http_connect(200, 200, 200, 200, 200, 200)
            req = Request.blank('/a/c/o', environ={'REQUEST_METHOD': 'DELETE'})
            self.app.update_request(req)
            resp = getattr(controller, 'DELETE')(req)
            self.assertEquals(resp.status_int, 200)

            set_http_connect(404, 404, 404)
            #                acct acct acct
            resp = getattr(controller, 'DELETE')(req)
            self.assertEquals(resp.status_int, 404)

            set_http_connect(503, 404, 404)
            #                acct acct acct
            resp = getattr(controller, 'DELETE')(req)
            self.assertEquals(resp.status_int, 404)

            set_http_connect(503, 503, 404)
            #                acct acct acct
            resp = getattr(controller, 'DELETE')(req)
            self.assertEquals(resp.status_int, 404)

            set_http_connect(503, 503, 503)
            #                acct acct acct
            resp = getattr(controller, 'DELETE')(req)
            self.assertEquals(resp.status_int, 404)

            set_http_connect(200, 200, 204, 204, 204)
            #                acct cont obj  obj  obj
            resp = getattr(controller, 'DELETE')(req)
            self.assertEquals(resp.status_int, 204)

            set_http_connect(200, 404, 404, 404)
            #                acct cont cont cont
            resp = getattr(controller, 'DELETE')(req)
            self.assertEquals(resp.status_int, 404)

            set_http_connect(200, 503, 503, 503)
            #                acct cont cont cont
            resp = getattr(controller, 'DELETE')(req)
            self.assertEquals(resp.status_int, 404)

            for dev in self.app.account_ring.devs.values():
                dev['errors'] = self.app.error_suppression_limit + 1
                dev['last_error'] = time()
            set_http_connect(200)
            #                acct [isn't actually called since everything
            #                      is error limited]
            resp = getattr(controller, 'DELETE')(req)
            self.assertEquals(resp.status_int, 404)

            for dev in self.app.account_ring.devs.values():
                dev['errors'] = 0
            for dev in self.app.container_ring.devs.values():
                dev['errors'] = self.app.error_suppression_limit + 1
                dev['last_error'] = time()
            set_http_connect(200, 200)
            #                acct cont [isn't actually called since
            #                           everything is error limited]
            resp = getattr(controller, 'DELETE')(req)
            self.assertEquals(resp.status_int, 404)

    def test_PUT_POST_requires_container_exist(self):
        with save_globals():
            self.app.object_post_as_copy = False
            self.app.memcache = FakeMemcacheReturnsNone()
            controller = proxy_server.ObjectController(self.app, 'account',
                                                       'container', 'object')

            set_http_connect(200, 404, 404, 404, 200, 200, 200)
            req = Request.blank('/a/c/o', environ={'REQUEST_METHOD': 'PUT'})
            self.app.update_request(req)
            resp = controller.PUT(req)
            self.assertEquals(resp.status_int, 404)

            set_http_connect(200, 404, 404, 404, 200, 200)
            req = Request.blank('/a/c/o', environ={'REQUEST_METHOD': 'POST'},
                                headers={'Content-Type': 'text/plain'})
            self.app.update_request(req)
            resp = controller.POST(req)
            self.assertEquals(resp.status_int, 404)

    def test_PUT_POST_as_copy_requires_container_exist(self):
        with save_globals():
            self.app.memcache = FakeMemcacheReturnsNone()
            controller = proxy_server.ObjectController(self.app, 'account',
                                                       'container', 'object')
            set_http_connect(200, 404, 404, 404, 200, 200, 200)
            req = Request.blank('/a/c/o', environ={'REQUEST_METHOD': 'PUT'})
            self.app.update_request(req)
            resp = controller.PUT(req)
            self.assertEquals(resp.status_int, 404)

            set_http_connect(200, 404, 404, 404, 200, 200, 200, 200, 200, 200)
            req = Request.blank('/a/c/o', environ={'REQUEST_METHOD': 'POST'},
                                headers={'Content-Type': 'text/plain'})
            self.app.update_request(req)
            resp = controller.POST(req)
            self.assertEquals(resp.status_int, 404)

    def test_bad_metadata(self):
        with save_globals():
            controller = proxy_server.ObjectController(self.app, 'account',
                                                       'container', 'object')
            set_http_connect(200, 200, 201, 201, 201)
            #                acct cont obj  obj  obj
            req = Request.blank('/a/c/o', environ={'REQUEST_METHOD': 'PUT'},
                                headers={'Content-Length': '0'})
            self.app.update_request(req)
            resp = controller.PUT(req)
            self.assertEquals(resp.status_int, 201)

            set_http_connect(201, 201, 201)
            req = Request.blank('/a/c/o', environ={'REQUEST_METHOD': 'PUT'},
                headers={'Content-Length': '0',
                         'X-Object-Meta-' + ('a' *
                            MAX_META_NAME_LENGTH): 'v'})
            self.app.update_request(req)
            resp = controller.PUT(req)
            self.assertEquals(resp.status_int, 201)
            set_http_connect(201, 201, 201)
            req = Request.blank('/a/c/o', environ={'REQUEST_METHOD': 'PUT'},
                headers={'Content-Length': '0',
                         'X-Object-Meta-' + ('a' *
                            (MAX_META_NAME_LENGTH + 1)): 'v'})
            self.app.update_request(req)
            resp = controller.PUT(req)
            self.assertEquals(resp.status_int, 400)

            set_http_connect(201, 201, 201)
            req = Request.blank('/a/c/o', environ={'REQUEST_METHOD': 'PUT'},
                headers={'Content-Length': '0',
                         'X-Object-Meta-Too-Long': 'a' *
                            MAX_META_VALUE_LENGTH})
            self.app.update_request(req)
            resp = controller.PUT(req)
            self.assertEquals(resp.status_int, 201)
            set_http_connect(201, 201, 201)
            req = Request.blank('/a/c/o', environ={'REQUEST_METHOD': 'PUT'},
                headers={'Content-Length': '0',
                         'X-Object-Meta-Too-Long': 'a' *
                            (MAX_META_VALUE_LENGTH + 1)})
            self.app.update_request(req)
            resp = controller.PUT(req)
            self.assertEquals(resp.status_int, 400)

            set_http_connect(201, 201, 201)
            headers = {'Content-Length': '0'}
            for x in xrange(MAX_META_COUNT):
                headers['X-Object-Meta-%d' % x] = 'v'
            req = Request.blank('/a/c/o', environ={'REQUEST_METHOD': 'PUT'},
                                headers=headers)
            self.app.update_request(req)
            resp = controller.PUT(req)
            self.assertEquals(resp.status_int, 201)
            set_http_connect(201, 201, 201)
            headers = {'Content-Length': '0'}
            for x in xrange(MAX_META_COUNT + 1):
                headers['X-Object-Meta-%d' % x] = 'v'
            req = Request.blank('/a/c/o', environ={'REQUEST_METHOD': 'PUT'},
                                headers=headers)
            self.app.update_request(req)
            resp = controller.PUT(req)
            self.assertEquals(resp.status_int, 400)

            set_http_connect(201, 201, 201)
            headers = {'Content-Length': '0'}
            header_value = 'a' * MAX_META_VALUE_LENGTH
            size = 0
            x = 0
            while size < MAX_META_OVERALL_SIZE - 4 - \
                    MAX_META_VALUE_LENGTH:
                size += 4 + MAX_META_VALUE_LENGTH
                headers['X-Object-Meta-%04d' % x] = header_value
                x += 1
            if MAX_META_OVERALL_SIZE - size > 1:
                headers['X-Object-Meta-a'] = \
                    'a' * (MAX_META_OVERALL_SIZE - size - 1)
            req = Request.blank('/a/c/o', environ={'REQUEST_METHOD': 'PUT'},
                                headers=headers)
            self.app.update_request(req)
            resp = controller.PUT(req)
            self.assertEquals(resp.status_int, 201)
            set_http_connect(201, 201, 201)
            headers['X-Object-Meta-a'] = \
                'a' * (MAX_META_OVERALL_SIZE - size)
            req = Request.blank('/a/c/o', environ={'REQUEST_METHOD': 'PUT'},
                                headers=headers)
            self.app.update_request(req)
            resp = controller.PUT(req)
            self.assertEquals(resp.status_int, 400)

    def test_copy_from(self):
        with save_globals():
            controller = proxy_server.ObjectController(self.app, 'account',
                                                       'container', 'object')
            # initial source object PUT
            req = Request.blank('/a/c/o', environ={'REQUEST_METHOD': 'PUT'},
                                headers={'Content-Length': '0'})
            self.app.update_request(req)
            set_http_connect(200, 200, 201, 201, 201)
            #                acct cont obj  obj  obj
            resp = controller.PUT(req)
            self.assertEquals(resp.status_int, 201)

            # basic copy
            req = Request.blank('/a/c/o', environ={'REQUEST_METHOD': 'PUT'},
                                headers={'Content-Length': '0',
                                          'X-Copy-From': 'c/o'})
            self.app.update_request(req)
            set_http_connect(200, 200, 200, 200, 200, 200, 200, 201, 201, 201)
            #                acct cont acct cont objc objc objc obj  obj  obj
            self.app.memcache.store = {}
            resp = controller.PUT(req)
            self.assertEquals(resp.status_int, 201)
            self.assertEquals(resp.headers['x-copied-from'], 'c/o')

            # non-zero content length
            req = Request.blank('/a/c/o', environ={'REQUEST_METHOD': 'PUT'},
                                headers={'Content-Length': '5',
                                          'X-Copy-From': 'c/o'})
            self.app.update_request(req)
            set_http_connect(200, 200, 200, 200, 200, 200, 200)
            #                acct cont acct cont objc objc objc
            self.app.memcache.store = {}
            resp = controller.PUT(req)
            self.assertEquals(resp.status_int, 400)

            # extra source path parsing
            req = Request.blank('/a/c/o', environ={'REQUEST_METHOD': 'PUT'},
                                headers={'Content-Length': '0',
                                          'X-Copy-From': 'c/o/o2'})
            req.account = 'a'
            set_http_connect(200, 200, 200, 200, 200, 200, 200, 201, 201, 201)
            #                acct cont acct cont objc objc objc obj  obj  obj
            self.app.memcache.store = {}
            resp = controller.PUT(req)
            self.assertEquals(resp.status_int, 201)
            self.assertEquals(resp.headers['x-copied-from'], 'c/o/o2')

            # space in soure path
            req = Request.blank('/a/c/o', environ={'REQUEST_METHOD': 'PUT'},
                                headers={'Content-Length': '0',
                                          'X-Copy-From': 'c/o%20o2'})
            req.account = 'a'
            set_http_connect(200, 200, 200, 200, 200, 200, 200, 201, 201, 201)
            #                acct cont acct cont objc objc objc obj  obj  obj
            self.app.memcache.store = {}
            resp = controller.PUT(req)
            self.assertEquals(resp.status_int, 201)
            self.assertEquals(resp.headers['x-copied-from'], 'c/o%20o2')

            # repeat tests with leading /
            req = Request.blank('/a/c/o', environ={'REQUEST_METHOD': 'PUT'},
                                headers={'Content-Length': '0',
                                          'X-Copy-From': '/c/o'})
            self.app.update_request(req)
            set_http_connect(200, 200, 200, 200, 200, 200, 200, 201, 201, 201)
            #                acct cont acct cont objc objc objc obj  obj  obj
            self.app.memcache.store = {}
            resp = controller.PUT(req)
            self.assertEquals(resp.status_int, 201)
            self.assertEquals(resp.headers['x-copied-from'], 'c/o')

            req = Request.blank('/a/c/o', environ={'REQUEST_METHOD': 'PUT'},
                                headers={'Content-Length': '0',
                                          'X-Copy-From': '/c/o/o2'})
            req.account = 'a'
            set_http_connect(200, 200, 200, 200, 200, 200, 200, 201, 201, 201)
            #                acct cont acct cont objc objc objc obj  obj  obj
            self.app.memcache.store = {}
            resp = controller.PUT(req)
            self.assertEquals(resp.status_int, 201)
            self.assertEquals(resp.headers['x-copied-from'], 'c/o/o2')

            # negative tests

            # invalid x-copy-from path
            req = Request.blank('/a/c/o', environ={'REQUEST_METHOD': 'PUT'},
                                headers={'Content-Length': '0',
                                          'X-Copy-From': '/c'})
            self.app.update_request(req)
            self.app.memcache.store = {}
            resp = controller.PUT(req)
            self.assertEquals(resp.status_int // 100, 4)  # client error

            # server error
            req = Request.blank('/a/c/o', environ={'REQUEST_METHOD': 'PUT'},
                                headers={'Content-Length': '0',
                                          'X-Copy-From': '/c/o'})
            self.app.update_request(req)
            set_http_connect(200, 200, 503, 503, 503)
            #                acct cont objc objc objc
            self.app.memcache.store = {}
            resp = controller.PUT(req)
            self.assertEquals(resp.status_int, 503)

            # not found
            req = Request.blank('/a/c/o', environ={'REQUEST_METHOD': 'PUT'},
                                headers={'Content-Length': '0',
                                          'X-Copy-From': '/c/o'})
            self.app.update_request(req)
            set_http_connect(200, 200, 404, 404, 404)
            #                acct cont objc objc objc
            self.app.memcache.store = {}
            resp = controller.PUT(req)
            self.assertEquals(resp.status_int, 404)

            # some missing containers
            req = Request.blank('/a/c/o', environ={'REQUEST_METHOD': 'PUT'},
                                headers={'Content-Length': '0',
                                          'X-Copy-From': '/c/o'})
            self.app.update_request(req)
            set_http_connect(200, 200, 404, 404, 200, 201, 201, 201)
            #                acct cont objc objc objc obj  obj  obj
            self.app.memcache.store = {}
            resp = controller.PUT(req)
            self.assertEquals(resp.status_int, 201)

            # test object meta data
            req = Request.blank('/a/c/o', environ={'REQUEST_METHOD': 'PUT'},
                                headers={'Content-Length': '0',
                                          'X-Copy-From': '/c/o',
                                          'X-Object-Meta-Ours': 'okay'})
            self.app.update_request(req)
            set_http_connect(200, 200, 200, 200, 200, 201, 201, 201)
            #                acct cont objc objc objc obj  obj  obj
            self.app.memcache.store = {}
            resp = controller.PUT(req)
            self.assertEquals(resp.status_int, 201)
            self.assertEquals(resp.headers.get('x-object-meta-test'),
                              'testing')
            self.assertEquals(resp.headers.get('x-object-meta-ours'), 'okay')

    def test_COPY(self):
        with save_globals():
            controller = proxy_server.ObjectController(self.app, 'a', 'c', 'o')
            req = Request.blank('/a/c/o', environ={'REQUEST_METHOD': 'PUT'},
                                headers={'Content-Length': '0'})
            req.account = 'a'
            set_http_connect(200, 200, 201, 201, 201)
            #                acct cont obj  obj  obj
            resp = controller.PUT(req)
            self.assertEquals(resp.status_int, 201)

            req = Request.blank('/a/c/o', environ={'REQUEST_METHOD': 'COPY'},
                                headers={'Destination': 'c/o'})
            req.account = 'a'
            set_http_connect(200, 200, 200, 200, 200, 200, 200, 201, 201, 201)
            #                acct cont acct cont objc objc objc obj  obj  obj
            self.app.memcache.store = {}
            resp = controller.COPY(req)
            self.assertEquals(resp.status_int, 201)
            self.assertEquals(resp.headers['x-copied-from'], 'c/o')

            req = Request.blank('/a/c/o/o2',
                                environ={'REQUEST_METHOD': 'COPY'},
                                headers={'Destination': 'c/o'})
            req.account = 'a'
            controller.object_name = 'o/o2'
            set_http_connect(200, 200, 200, 200, 200, 200, 200, 201, 201, 201)
            #                acct cont acct cont objc objc objc obj  obj  obj
            self.app.memcache.store = {}
            resp = controller.COPY(req)
            self.assertEquals(resp.status_int, 201)
            self.assertEquals(resp.headers['x-copied-from'], 'c/o/o2')

            req = Request.blank('/a/c/o', environ={'REQUEST_METHOD': 'COPY'},
                                headers={'Destination': '/c/o'})
            req.account = 'a'
            controller.object_name = 'o'
            set_http_connect(200, 200, 200, 200, 200, 200, 200, 201, 201, 201)
            #                acct cont acct cont objc objc objc obj  obj  obj
            self.app.memcache.store = {}
            resp = controller.COPY(req)
            self.assertEquals(resp.status_int, 201)
            self.assertEquals(resp.headers['x-copied-from'], 'c/o')

            req = Request.blank('/a/c/o/o2',
                                environ={'REQUEST_METHOD': 'COPY'},
                                headers={'Destination': '/c/o'})
            req.account = 'a'
            controller.object_name = 'o/o2'
            set_http_connect(200, 200, 200, 200, 200, 200, 200, 201, 201, 201)
            #                acct cont acct cont objc objc objc obj  obj  obj
            self.app.memcache.store = {}
            resp = controller.COPY(req)
            self.assertEquals(resp.status_int, 201)
            self.assertEquals(resp.headers['x-copied-from'], 'c/o/o2')

            req = Request.blank('/a/c/o', environ={'REQUEST_METHOD': 'COPY'},
                                headers={'Destination': 'c_o'})
            req.account = 'a'
            controller.object_name = 'o'
            set_http_connect(200, 200)
            #                acct cont
            self.app.memcache.store = {}
            resp = controller.COPY(req)
            self.assertEquals(resp.status_int, 412)

            req = Request.blank('/a/c/o', environ={'REQUEST_METHOD': 'COPY'},
                                headers={'Destination': '/c/o'})
            req.account = 'a'
            controller.object_name = 'o'
            set_http_connect(200, 200, 503, 503, 503)
            #                acct cont objc objc objc
            self.app.memcache.store = {}
            resp = controller.COPY(req)
            self.assertEquals(resp.status_int, 503)

            req = Request.blank('/a/c/o', environ={'REQUEST_METHOD': 'COPY'},
                                headers={'Destination': '/c/o'})
            req.account = 'a'
            controller.object_name = 'o'
            set_http_connect(200, 200, 404, 404, 404)
            #                acct cont objc objc objc
            self.app.memcache.store = {}
            resp = controller.COPY(req)
            self.assertEquals(resp.status_int, 404)

            req = Request.blank('/a/c/o', environ={'REQUEST_METHOD': 'COPY'},
                                headers={'Destination': '/c/o'})
            req.account = 'a'
            controller.object_name = 'o'
            set_http_connect(200, 200, 404, 404, 200, 201, 201, 201)
            #                acct cont objc objc objc obj  obj  obj
            self.app.memcache.store = {}
            resp = controller.COPY(req)
            self.assertEquals(resp.status_int, 201)

            req = Request.blank('/a/c/o', environ={'REQUEST_METHOD': 'COPY'},
                                headers={'Destination': '/c/o',
                                          'X-Object-Meta-Ours': 'okay'})
            req.account = 'a'
            controller.object_name = 'o'
            set_http_connect(200, 200, 200, 200, 200, 201, 201, 201)
            #                acct cont objc objc objc obj  obj  obj
            self.app.memcache.store = {}
            resp = controller.COPY(req)
            self.assertEquals(resp.status_int, 201)
            self.assertEquals(resp.headers.get('x-object-meta-test'),
                              'testing')
            self.assertEquals(resp.headers.get('x-object-meta-ours'), 'okay')

    def test_COPY_newest(self):
        with save_globals():
            controller = proxy_server.ObjectController(self.app, 'a', 'c', 'o')
            req = Request.blank('/a/c/o', environ={'REQUEST_METHOD': 'COPY'},
                                headers={'Destination': '/c/o'})
            req.account = 'a'
            controller.object_name = 'o'
            set_http_connect(200, 200, 200, 200, 200, 201, 201, 201,
            #                acct cont objc objc objc obj  obj  obj
                  timestamps=('1', '1', '1', '3', '2', '4', '4', '4'))
            self.app.memcache.store = {}
            resp = controller.COPY(req)
            self.assertEquals(resp.status_int, 201)
            self.assertEquals(resp.headers['x-copied-from-last-modified'],
                              '3')

    def test_chunked_put(self):

        class ChunkedFile():

            def __init__(self, bytes):
                self.bytes = bytes
                self.read_bytes = 0

            @property
            def bytes_left(self):
                return self.bytes - self.read_bytes

            def read(self, amt=None):
                if self.read_bytes >= self.bytes:
                    raise StopIteration()
                if not amt:
                    amt = self.bytes_left
                data = 'a' * min(amt, self.bytes_left)
                self.read_bytes += len(data)
                return data

        with save_globals():
            set_http_connect(201, 201, 201, 201)
            controller = proxy_server.ObjectController(self.app, 'account',
                'container', 'object')
            req = Request.blank('/a/c/o', environ={'REQUEST_METHOD': 'COPY'},
                headers={'Transfer-Encoding': 'chunked',
                'Content-Type': 'foo/bar'})

            req.body_file = ChunkedFile(10)
            self.app.memcache.store = {}
            self.app.update_request(req)
            res = controller.PUT(req)
            self.assertEquals(res.status_int // 100, 2)  # success

            # test 413 entity to large
            set_http_connect(201, 201, 201, 201)
            req = Request.blank('/a/c/o', environ={'REQUEST_METHOD': 'COPY'},
                headers={'Transfer-Encoding': 'chunked',
                'Content-Type': 'foo/bar'})
            req.body_file = ChunkedFile(11)
            self.app.memcache.store = {}
            self.app.update_request(req)
            try:
                swift.proxy.controllers.obj.MAX_FILE_SIZE = 10
                res = controller.PUT(req)
                self.assertEquals(res.status_int, 413)
            finally:
                swift.proxy.controllers.obj.MAX_FILE_SIZE = MAX_FILE_SIZE

    def test_chunked_put_bad_version(self):
        # Check bad version
        (prolis, acc1lis, acc2lis, con1lis, con2lis, obj1lis, obj2lis) = \
                 _test_sockets
        sock = connect_tcp(('localhost', prolis.getsockname()[1]))
        fd = sock.makefile()
        fd.write('GET /v0 HTTP/1.1\r\nHost: localhost\r\n'
            'Connection: close\r\nContent-Length: 0\r\n\r\n')
        fd.flush()
        headers = readuntil2crlfs(fd)
        exp = 'HTTP/1.1 412'
        self.assertEquals(headers[:len(exp)], exp)

    def test_chunked_put_bad_path(self):
        # Check bad path
        (prolis, acc1lis, acc2lis, con1lis, con2lis, obj1lis, obj2lis) = \
                 _test_sockets
        sock = connect_tcp(('localhost', prolis.getsockname()[1]))
        fd = sock.makefile()
        fd.write('GET invalid HTTP/1.1\r\nHost: localhost\r\n'
            'Connection: close\r\nContent-Length: 0\r\n\r\n')
        fd.flush()
        headers = readuntil2crlfs(fd)
        exp = 'HTTP/1.1 404'
        self.assertEquals(headers[:len(exp)], exp)

    def test_chunked_put_bad_utf8(self):
        # Check invalid utf-8
        (prolis, acc1lis, acc2lis, con1lis, con2lis, obj1lis, obj2lis) = \
                 _test_sockets
        sock = connect_tcp(('localhost', prolis.getsockname()[1]))
        fd = sock.makefile()
        fd.write('GET /v1/a%80 HTTP/1.1\r\nHost: localhost\r\n'
            'Connection: close\r\nX-Auth-Token: t\r\n'
            'Content-Length: 0\r\n\r\n')
        fd.flush()
        headers = readuntil2crlfs(fd)
        exp = 'HTTP/1.1 412'
        self.assertEquals(headers[:len(exp)], exp)

    def test_chunked_put_bad_path_no_controller(self):
        # Check bad path, no controller
        (prolis, acc1lis, acc2lis, con1lis, con2lis, obj1lis, obj2lis) = \
                 _test_sockets
        sock = connect_tcp(('localhost', prolis.getsockname()[1]))
        fd = sock.makefile()
        fd.write('GET /v1 HTTP/1.1\r\nHost: localhost\r\n'
            'Connection: close\r\nX-Auth-Token: t\r\n'
            'Content-Length: 0\r\n\r\n')
        fd.flush()
        headers = readuntil2crlfs(fd)
        exp = 'HTTP/1.1 412'
        self.assertEquals(headers[:len(exp)], exp)

    def test_chunked_put_bad_method(self):
        # Check bad method
        (prolis, acc1lis, acc2lis, con1lis, con2lis, obj1lis, obj2lis) = \
                 _test_sockets
        sock = connect_tcp(('localhost', prolis.getsockname()[1]))
        fd = sock.makefile()
        fd.write('LICK /v1/a HTTP/1.1\r\nHost: localhost\r\n'
            'Connection: close\r\nX-Auth-Token: t\r\n'
            'Content-Length: 0\r\n\r\n')
        fd.flush()
        headers = readuntil2crlfs(fd)
        exp = 'HTTP/1.1 405'
        self.assertEquals(headers[:len(exp)], exp)

    def test_chunked_put_unhandled_exception(self):
        # Check unhandled exception
        (prosrv, acc1srv, acc2srv, con1srv, con2srv, obj1srv, obj2srv) = \
                _test_servers
        (prolis, acc1lis, acc2lis, con1lis, con2lis, obj1lis, obj2lis) = \
                 _test_sockets
        orig_update_request = prosrv.update_request

        def broken_update_request(*args, **kwargs):
            raise Exception('fake: this should be printed')

        prosrv.update_request = broken_update_request
        sock = connect_tcp(('localhost', prolis.getsockname()[1]))
        fd = sock.makefile()
        fd.write('HEAD /v1/a HTTP/1.1\r\nHost: localhost\r\n'
            'Connection: close\r\nX-Auth-Token: t\r\n'
            'Content-Length: 0\r\n\r\n')
        fd.flush()
        headers = readuntil2crlfs(fd)
        exp = 'HTTP/1.1 500'
        self.assertEquals(headers[:len(exp)], exp)
        prosrv.update_request = orig_update_request

    def test_chunked_put_head_account(self):
        # Head account, just a double check and really is here to test
        # the part Application.log_request that 'enforces' a
        # content_length on the response.
        (prolis, acc1lis, acc2lis, con1lis, con2lis, obj1lis, obj2lis) = \
                 _test_sockets
        sock = connect_tcp(('localhost', prolis.getsockname()[1]))
        fd = sock.makefile()
        fd.write('HEAD /v1/a HTTP/1.1\r\nHost: localhost\r\n'
            'Connection: close\r\nX-Auth-Token: t\r\n'
            'Content-Length: 0\r\n\r\n')
        fd.flush()
        headers = readuntil2crlfs(fd)
        exp = 'HTTP/1.1 204'
        self.assertEquals(headers[:len(exp)], exp)
        self.assert_('\r\nContent-Length: 0\r\n' in headers)

    def test_chunked_put_utf8_all_the_way_down(self):
        # Test UTF-8 Unicode all the way through the system
        ustr = '\xe1\xbc\xb8\xce\xbf\xe1\xbd\xba \xe1\xbc\xb0\xce' \
               '\xbf\xe1\xbd\xbb\xce\x87 \xcf\x84\xe1\xbd\xb0 \xcf' \
               '\x80\xe1\xbd\xb1\xce\xbd\xcf\x84\xca\xbc \xe1\xbc' \
               '\x82\xce\xbd \xe1\xbc\x90\xce\xbe\xe1\xbd\xb5\xce' \
               '\xba\xce\xbf\xce\xb9 \xcf\x83\xce\xb1\xcf\x86\xe1' \
               '\xbf\x86.Test'
        ustr_short = '\xe1\xbc\xb8\xce\xbf\xe1\xbd\xbatest'
        # Create ustr container
        (prolis, acc1lis, acc2lis, con1lis, con2lis, obj1lis, obj2lis) = \
                 _test_sockets
        sock = connect_tcp(('localhost', prolis.getsockname()[1]))
        fd = sock.makefile()
        fd.write('PUT /v1/a/%s HTTP/1.1\r\nHost: localhost\r\n'
                 'Connection: close\r\nX-Storage-Token: t\r\n'
                 'Content-Length: 0\r\n\r\n' % quote(ustr))
        fd.flush()
        headers = readuntil2crlfs(fd)
        exp = 'HTTP/1.1 201'
        self.assertEquals(headers[:len(exp)], exp)
        # List account with ustr container (test plain)
        sock = connect_tcp(('localhost', prolis.getsockname()[1]))
        fd = sock.makefile()
        fd.write('GET /v1/a HTTP/1.1\r\nHost: localhost\r\n'
                 'Connection: close\r\nX-Storage-Token: t\r\n'
                 'Content-Length: 0\r\n\r\n')
        fd.flush()
        headers = readuntil2crlfs(fd)
        exp = 'HTTP/1.1 200'
        self.assertEquals(headers[:len(exp)], exp)
        containers = fd.read().split('\n')
        self.assert_(ustr in containers)
        # List account with ustr container (test json)
        sock = connect_tcp(('localhost', prolis.getsockname()[1]))
        fd = sock.makefile()
        fd.write('GET /v1/a?format=json HTTP/1.1\r\n'
                 'Host: localhost\r\nConnection: close\r\n'
                 'X-Storage-Token: t\r\nContent-Length: 0\r\n\r\n')
        fd.flush()
        headers = readuntil2crlfs(fd)
        exp = 'HTTP/1.1 200'
        self.assertEquals(headers[:len(exp)], exp)
        listing = simplejson.loads(fd.read())
        self.assert_(ustr.decode('utf8') in [l['name'] for l in listing])
        # List account with ustr container (test xml)
        sock = connect_tcp(('localhost', prolis.getsockname()[1]))
        fd = sock.makefile()
        fd.write('GET /v1/a?format=xml HTTP/1.1\r\n'
                 'Host: localhost\r\nConnection: close\r\n'
                 'X-Storage-Token: t\r\nContent-Length: 0\r\n\r\n')
        fd.flush()
        headers = readuntil2crlfs(fd)
        exp = 'HTTP/1.1 200'
        self.assertEquals(headers[:len(exp)], exp)
        self.assert_('<name>%s</name>' % ustr in fd.read())
        # Create ustr object with ustr metadata in ustr container
        sock = connect_tcp(('localhost', prolis.getsockname()[1]))
        fd = sock.makefile()
        fd.write('PUT /v1/a/%s/%s HTTP/1.1\r\nHost: localhost\r\n'
                 'Connection: close\r\nX-Storage-Token: t\r\n'
                 'X-Object-Meta-%s: %s\r\nContent-Length: 0\r\n\r\n' %
                 (quote(ustr), quote(ustr), quote(ustr_short),
                  quote(ustr)))
        fd.flush()
        headers = readuntil2crlfs(fd)
        exp = 'HTTP/1.1 201'
        self.assertEquals(headers[:len(exp)], exp)
        # List ustr container with ustr object (test plain)
        sock = connect_tcp(('localhost', prolis.getsockname()[1]))
        fd = sock.makefile()
        fd.write('GET /v1/a/%s HTTP/1.1\r\nHost: localhost\r\n'
                 'Connection: close\r\nX-Storage-Token: t\r\n'
                 'Content-Length: 0\r\n\r\n' % quote(ustr))
        fd.flush()
        headers = readuntil2crlfs(fd)
        exp = 'HTTP/1.1 200'
        self.assertEquals(headers[:len(exp)], exp)
        objects = fd.read().split('\n')
        self.assert_(ustr in objects)
        # List ustr container with ustr object (test json)
        sock = connect_tcp(('localhost', prolis.getsockname()[1]))
        fd = sock.makefile()
        fd.write('GET /v1/a/%s?format=json HTTP/1.1\r\n'
                 'Host: localhost\r\nConnection: close\r\n'
                 'X-Storage-Token: t\r\nContent-Length: 0\r\n\r\n' %
                 quote(ustr))
        fd.flush()
        headers = readuntil2crlfs(fd)
        exp = 'HTTP/1.1 200'
        self.assertEquals(headers[:len(exp)], exp)
        listing = simplejson.loads(fd.read())
        self.assertEquals(listing[0]['name'], ustr.decode('utf8'))
        # List ustr container with ustr object (test xml)
        sock = connect_tcp(('localhost', prolis.getsockname()[1]))
        fd = sock.makefile()
        fd.write('GET /v1/a/%s?format=xml HTTP/1.1\r\n'
                 'Host: localhost\r\nConnection: close\r\n'
                 'X-Storage-Token: t\r\nContent-Length: 0\r\n\r\n' %
                 quote(ustr))
        fd.flush()
        headers = readuntil2crlfs(fd)
        exp = 'HTTP/1.1 200'
        self.assertEquals(headers[:len(exp)], exp)
        self.assert_('<name>%s</name>' % ustr in fd.read())
        # Retrieve ustr object with ustr metadata
        sock = connect_tcp(('localhost', prolis.getsockname()[1]))
        fd = sock.makefile()
        fd.write('GET /v1/a/%s/%s HTTP/1.1\r\nHost: localhost\r\n'
                 'Connection: close\r\nX-Storage-Token: t\r\n'
                 'Content-Length: 0\r\n\r\n' %
                 (quote(ustr), quote(ustr)))
        fd.flush()
        headers = readuntil2crlfs(fd)
        exp = 'HTTP/1.1 200'
        self.assertEquals(headers[:len(exp)], exp)
        self.assert_('\r\nX-Object-Meta-%s: %s\r\n' %
            (quote(ustr_short).lower(), quote(ustr)) in headers)

    def test_chunked_put_chunked_put(self):
        # Do chunked object put
        (prolis, acc1lis, acc2lis, con1lis, con2lis, obj1lis, obj2lis) = \
                 _test_sockets
        sock = connect_tcp(('localhost', prolis.getsockname()[1]))
        fd = sock.makefile()
        # Also happens to assert that x-storage-token is taken as a
        # replacement for x-auth-token.
        fd.write('PUT /v1/a/c/o/chunky HTTP/1.1\r\nHost: localhost\r\n'
            'Connection: close\r\nX-Storage-Token: t\r\n'
            'Transfer-Encoding: chunked\r\n\r\n'
            '2\r\noh\r\n4\r\n hai\r\nf\r\n123456789abcdef\r\n'
            '0\r\n\r\n')
        fd.flush()
        headers = readuntil2crlfs(fd)
        exp = 'HTTP/1.1 201'
        self.assertEquals(headers[:len(exp)], exp)
        # Ensure we get what we put
        sock = connect_tcp(('localhost', prolis.getsockname()[1]))
        fd = sock.makefile()
        fd.write('GET /v1/a/c/o/chunky HTTP/1.1\r\nHost: localhost\r\n'
                 'Connection: close\r\nX-Auth-Token: t\r\n\r\n')
        fd.flush()
        headers = readuntil2crlfs(fd)
        exp = 'HTTP/1.1 200'
        self.assertEquals(headers[:len(exp)], exp)
        body = fd.read()
        self.assertEquals(body, 'oh hai123456789abcdef')

    def test_version_manifest(self):
        versions_to_create = 3
        # Create a container for our versioned object testing
        (prolis, acc1lis, acc2lis, con1lis, con2lis, obj1lis, obj2lis) = \
                 _test_sockets
        sock = connect_tcp(('localhost', prolis.getsockname()[1]))
        fd = sock.makefile()
        fd.write('PUT /v1/a/versions HTTP/1.1\r\nHost: localhost\r\n'
                 'Connection: close\r\nX-Storage-Token: t\r\n'
                 'Content-Length: 0\r\nX-Versions-Location: vers\r\n\r\n')
        fd.flush()
        headers = readuntil2crlfs(fd)
        exp = 'HTTP/1.1 201'
        self.assertEquals(headers[:len(exp)], exp)
        # check that the header was set
        sock = connect_tcp(('localhost', prolis.getsockname()[1]))
        fd = sock.makefile()
        fd.write('GET /v1/a/versions HTTP/1.1\r\nHost: localhost\r\n'
                 'Connection: close\r\nX-Storage-Token: t\r\n\r\n\r\n')
        fd.flush()
        headers = readuntil2crlfs(fd)
        exp = 'HTTP/1.1 2'  # 2xx series response
        self.assertEquals(headers[:len(exp)], exp)
        self.assert_('X-Versions-Location: vers' in headers)
        # make the container for the object versions
        sock = connect_tcp(('localhost', prolis.getsockname()[1]))
        fd = sock.makefile()
        fd.write('PUT /v1/a/vers HTTP/1.1\r\nHost: localhost\r\n'
                 'Connection: close\r\nX-Storage-Token: t\r\n'
                 'Content-Length: 0\r\n\r\n')
        fd.flush()
        headers = readuntil2crlfs(fd)
        exp = 'HTTP/1.1 201'
        self.assertEquals(headers[:len(exp)], exp)
        # Create the versioned file
        sock = connect_tcp(('localhost', prolis.getsockname()[1]))
        fd = sock.makefile()
        fd.write('PUT /v1/a/versions/name HTTP/1.1\r\nHost: '
            'localhost\r\nConnection: close\r\nX-Storage-Token: '
            't\r\nContent-Length: 5\r\nContent-Type: text/jibberish0\r\n'
            'X-Object-Meta-Foo: barbaz\r\n\r\n00000\r\n')
        fd.flush()
        headers = readuntil2crlfs(fd)
        exp = 'HTTP/1.1 201'
        self.assertEquals(headers[:len(exp)], exp)
        # Create the object versions
        for segment in xrange(1, versions_to_create):
            sleep(.01)  # guarantee that the timestamp changes
            sock = connect_tcp(('localhost', prolis.getsockname()[1]))
            fd = sock.makefile()
            fd.write('PUT /v1/a/versions/name HTTP/1.1\r\nHost: '
                'localhost\r\nConnection: close\r\nX-Storage-Token: '
                't\r\nContent-Length: 5\r\nContent-Type: text/jibberish%s'
                '\r\n\r\n%05d\r\n' % (segment, segment))
            fd.flush()
            headers = readuntil2crlfs(fd)
            exp = 'HTTP/1.1 201'
            self.assertEquals(headers[:len(exp)], exp)
            # Ensure retrieving the manifest file gets the latest version
            sock = connect_tcp(('localhost', prolis.getsockname()[1]))
            fd = sock.makefile()
            fd.write('GET /v1/a/versions/name HTTP/1.1\r\nHost: '
                'localhost\r\nConnection: close\r\nX-Auth-Token: t\r\n\r\n')
            fd.flush()
            headers = readuntil2crlfs(fd)
            exp = 'HTTP/1.1 200'
            self.assertEquals(headers[:len(exp)], exp)
            self.assert_('Content-Type: text/jibberish%s' % segment in headers)
            self.assert_('X-Object-Meta-Foo: barbaz' not in headers)
            body = fd.read()
            self.assertEquals(body, '%05d' % segment)
        # Ensure we have the right number of versions saved
        sock = connect_tcp(('localhost', prolis.getsockname()[1]))
        fd = sock.makefile()
        fd.write('GET /v1/a/vers?prefix=004name/ HTTP/1.1\r\nHost: '
            'localhost\r\nConnection: close\r\nX-Auth-Token: t\r\n\r\n')
        fd.flush()
        headers = readuntil2crlfs(fd)
        exp = 'HTTP/1.1 200'
        self.assertEquals(headers[:len(exp)], exp)
        body = fd.read()
        versions = [x for x in body.split('\n') if x]
        self.assertEquals(len(versions), versions_to_create - 1)
        # copy a version and make sure the version info is stripped
        sock = connect_tcp(('localhost', prolis.getsockname()[1]))
        fd = sock.makefile()
        fd.write('COPY /v1/a/versions/name HTTP/1.1\r\nHost: '
            'localhost\r\nConnection: close\r\nX-Auth-Token: '
            't\r\nDestination: versions/copied_name\r\n'
            'Content-Length: 0\r\n\r\n')
        fd.flush()
        headers = readuntil2crlfs(fd)
        exp = 'HTTP/1.1 2'  # 2xx series response to the COPY
        self.assertEquals(headers[:len(exp)], exp)
        sock = connect_tcp(('localhost', prolis.getsockname()[1]))
        fd = sock.makefile()
        fd.write('GET /v1/a/versions/copied_name HTTP/1.1\r\nHost: '
            'localhost\r\nConnection: close\r\nX-Auth-Token: t\r\n\r\n')
        fd.flush()
        headers = readuntil2crlfs(fd)
        exp = 'HTTP/1.1 200'
        self.assertEquals(headers[:len(exp)], exp)
        body = fd.read()
        self.assertEquals(body, '%05d' % segment)
        # post and make sure it's updated
        sock = connect_tcp(('localhost', prolis.getsockname()[1]))
        fd = sock.makefile()
        fd.write('POST /v1/a/versions/name HTTP/1.1\r\nHost: '
            'localhost\r\nConnection: close\r\nX-Auth-Token: '
            't\r\nContent-Type: foo/bar\r\nContent-Length: 0\r\n'
            'X-Object-Meta-Bar: foo\r\n\r\n')
        fd.flush()
        headers = readuntil2crlfs(fd)
        exp = 'HTTP/1.1 2'  # 2xx series response to the POST
        self.assertEquals(headers[:len(exp)], exp)
        sock = connect_tcp(('localhost', prolis.getsockname()[1]))
        fd = sock.makefile()
        fd.write('GET /v1/a/versions/name HTTP/1.1\r\nHost: '
            'localhost\r\nConnection: close\r\nX-Auth-Token: t\r\n\r\n')
        fd.flush()
        headers = readuntil2crlfs(fd)
        exp = 'HTTP/1.1 200'
        self.assertEquals(headers[:len(exp)], exp)
        self.assert_('Content-Type: foo/bar' in headers)
        self.assert_('X-Object-Meta-Bar: foo' in headers)
        body = fd.read()
        self.assertEquals(body, '%05d' % segment)
        # Delete the object versions
        for segment in xrange(versions_to_create - 1, 0, -1):
            sock = connect_tcp(('localhost', prolis.getsockname()[1]))
            fd = sock.makefile()
            fd.write('DELETE /v1/a/versions/name HTTP/1.1\r\nHost: '
                'localhost\r\nConnection: close\r\nX-Storage-Token: t\r\n\r\n')
            fd.flush()
            headers = readuntil2crlfs(fd)
            exp = 'HTTP/1.1 2'  # 2xx series response
            self.assertEquals(headers[:len(exp)], exp)
            # Ensure retrieving the manifest file gets the latest version
            sock = connect_tcp(('localhost', prolis.getsockname()[1]))
            fd = sock.makefile()
            fd.write('GET /v1/a/versions/name HTTP/1.1\r\nHost: '
                'localhost\r\nConnection: close\r\nX-Auth-Token: t\r\n\r\n')
            fd.flush()
            headers = readuntil2crlfs(fd)
            exp = 'HTTP/1.1 200'
            self.assertEquals(headers[:len(exp)], exp)
            self.assert_('Content-Type: text/jibberish%s' % (segment - 1)
                        in headers)
            body = fd.read()
            self.assertEquals(body, '%05d' % (segment - 1))
            # Ensure we have the right number of versions saved
            sock = connect_tcp(('localhost', prolis.getsockname()[1]))
            fd = sock.makefile()
            fd.write('GET /v1/a/vers?prefix=004name/ HTTP/1.1\r\nHost: '
                'localhost\r\nConnection: close\r\nX-Auth-Token: t\r\n\r\n')
            fd.flush()
            headers = readuntil2crlfs(fd)
            exp = 'HTTP/1.1 2'  # 2xx series response
            self.assertEquals(headers[:len(exp)], exp)
            body = fd.read()
            versions = [x for x in body.split('\n') if x]
            self.assertEquals(len(versions), segment - 1)
        # there is now one segment left (in the manifest)
        # Ensure we have no saved versions
        sock = connect_tcp(('localhost', prolis.getsockname()[1]))
        fd = sock.makefile()
        fd.write('GET /v1/a/vers?prefix=004name/ HTTP/1.1\r\nHost: '
            'localhost\r\nConnection: close\r\nX-Auth-Token: t\r\n\r\n')
        fd.flush()
        headers = readuntil2crlfs(fd)
        exp = 'HTTP/1.1 204 No Content'
        self.assertEquals(headers[:len(exp)], exp)
        # delete the last verision
        sock = connect_tcp(('localhost', prolis.getsockname()[1]))
        fd = sock.makefile()
        fd.write('DELETE /v1/a/versions/name HTTP/1.1\r\nHost: '
            'localhost\r\nConnection: close\r\nX-Storage-Token: t\r\n\r\n')
        fd.flush()
        headers = readuntil2crlfs(fd)
        exp = 'HTTP/1.1 2'  # 2xx series response
        self.assertEquals(headers[:len(exp)], exp)
        # Ensure it's all gone
        sock = connect_tcp(('localhost', prolis.getsockname()[1]))
        fd = sock.makefile()
        fd.write('GET /v1/a/versions/name HTTP/1.1\r\nHost: '
            'localhost\r\nConnection: close\r\nX-Auth-Token: t\r\n\r\n')
        fd.flush()
        headers = readuntil2crlfs(fd)
        exp = 'HTTP/1.1 404'
        self.assertEquals(headers[:len(exp)], exp)

        # make sure manifest files don't get versioned
        sock = connect_tcp(('localhost', prolis.getsockname()[1]))
        fd = sock.makefile()
        fd.write('PUT /v1/a/versions/name HTTP/1.1\r\nHost: '
            'localhost\r\nConnection: close\r\nX-Storage-Token: '
            't\r\nContent-Length: 0\r\nContent-Type: text/jibberish0\r\n'
            'Foo: barbaz\r\nX-Object-Manifest: vers/foo_\r\n\r\n')
        fd.flush()
        headers = readuntil2crlfs(fd)
        exp = 'HTTP/1.1 201'
        self.assertEquals(headers[:len(exp)], exp)
        # Ensure we have no saved versions
        sock = connect_tcp(('localhost', prolis.getsockname()[1]))
        fd = sock.makefile()
        fd.write('GET /v1/a/vers?prefix=004name/ HTTP/1.1\r\nHost: '
            'localhost\r\nConnection: close\r\nX-Auth-Token: t\r\n\r\n')
        fd.flush()
        headers = readuntil2crlfs(fd)
        exp = 'HTTP/1.1 204 No Content'
        self.assertEquals(headers[:len(exp)], exp)

        # DELETE v1/a/c/obj shouldn't delete v1/a/c/obj/sub versions
        sock = connect_tcp(('localhost', prolis.getsockname()[1]))
        fd = sock.makefile()
        fd.write('PUT /v1/a/versions/name HTTP/1.1\r\nHost: '
            'localhost\r\nConnection: close\r\nX-Storage-Token: '
            't\r\nContent-Length: 5\r\nContent-Type: text/jibberish0\r\n'
            'Foo: barbaz\r\n\r\n00000\r\n')
        fd.flush()
        headers = readuntil2crlfs(fd)
        exp = 'HTTP/1.1 201'
        self.assertEquals(headers[:len(exp)], exp)
        sock = connect_tcp(('localhost', prolis.getsockname()[1]))
        fd = sock.makefile()
        fd.write('PUT /v1/a/versions/name HTTP/1.1\r\nHost: '
            'localhost\r\nConnection: close\r\nX-Storage-Token: '
            't\r\nContent-Length: 5\r\nContent-Type: text/jibberish0\r\n'
            'Foo: barbaz\r\n\r\n00001\r\n')
        fd.flush()
        headers = readuntil2crlfs(fd)
        exp = 'HTTP/1.1 201'
        self.assertEquals(headers[:len(exp)], exp)
        sock = connect_tcp(('localhost', prolis.getsockname()[1]))
        fd = sock.makefile()
        fd.write('PUT /v1/a/versions/name/sub HTTP/1.1\r\nHost: '
            'localhost\r\nConnection: close\r\nX-Storage-Token: '
            't\r\nContent-Length: 4\r\nContent-Type: text/jibberish0\r\n'
            'Foo: barbaz\r\n\r\nsub1\r\n')
        fd.flush()
        headers = readuntil2crlfs(fd)
        exp = 'HTTP/1.1 201'
        self.assertEquals(headers[:len(exp)], exp)
        sock = connect_tcp(('localhost', prolis.getsockname()[1]))
        fd = sock.makefile()
        fd.write('PUT /v1/a/versions/name/sub HTTP/1.1\r\nHost: '
            'localhost\r\nConnection: close\r\nX-Storage-Token: '
            't\r\nContent-Length: 4\r\nContent-Type: text/jibberish0\r\n'
            'Foo: barbaz\r\n\r\nsub2\r\n')
        fd.flush()
        headers = readuntil2crlfs(fd)
        exp = 'HTTP/1.1 201'
        self.assertEquals(headers[:len(exp)], exp)
        sock = connect_tcp(('localhost', prolis.getsockname()[1]))
        fd = sock.makefile()
        fd.write('DELETE /v1/a/versions/name HTTP/1.1\r\nHost: '
            'localhost\r\nConnection: close\r\nX-Storage-Token: t\r\n\r\n')
        fd.flush()
        headers = readuntil2crlfs(fd)
        exp = 'HTTP/1.1 2'  # 2xx series response
        self.assertEquals(headers[:len(exp)], exp)
        sock = connect_tcp(('localhost', prolis.getsockname()[1]))
        fd = sock.makefile()
        fd.write('GET /v1/a/vers?prefix=008name/sub/ HTTP/1.1\r\nHost: '
            'localhost\r\nConnection: close\r\nX-Auth-Token: t\r\n\r\n')
        fd.flush()
        headers = readuntil2crlfs(fd)
        exp = 'HTTP/1.1 2'  # 2xx series response
        self.assertEquals(headers[:len(exp)], exp)
        body = fd.read()
        versions = [x for x in body.split('\n') if x]
        self.assertEquals(len(versions), 1)

        # Check for when the versions target container doesn't exist
        sock = connect_tcp(('localhost', prolis.getsockname()[1]))
        fd = sock.makefile()
        fd.write('PUT /v1/a/whoops HTTP/1.1\r\nHost: localhost\r\n'
                 'Connection: close\r\nX-Storage-Token: t\r\n'
                 'Content-Length: 0\r\nX-Versions-Location: none\r\n\r\n')
        fd.flush()
        headers = readuntil2crlfs(fd)
        exp = 'HTTP/1.1 201'
        self.assertEquals(headers[:len(exp)], exp)
        # Create the versioned file
        sock = connect_tcp(('localhost', prolis.getsockname()[1]))
        fd = sock.makefile()
        fd.write('PUT /v1/a/whoops/foo HTTP/1.1\r\nHost: '
            'localhost\r\nConnection: close\r\nX-Storage-Token: '
            't\r\nContent-Length: 5\r\n\r\n00000\r\n')
        fd.flush()
        headers = readuntil2crlfs(fd)
        exp = 'HTTP/1.1 201'
        self.assertEquals(headers[:len(exp)], exp)
        # Create another version
        sock = connect_tcp(('localhost', prolis.getsockname()[1]))
        fd = sock.makefile()
        fd.write('PUT /v1/a/whoops/foo HTTP/1.1\r\nHost: '
            'localhost\r\nConnection: close\r\nX-Storage-Token: '
            't\r\nContent-Length: 5\r\n\r\n00001\r\n')
        fd.flush()
        headers = readuntil2crlfs(fd)
        exp = 'HTTP/1.1 412'
        self.assertEquals(headers[:len(exp)], exp)
        # Delete the object
        sock = connect_tcp(('localhost', prolis.getsockname()[1]))
        fd = sock.makefile()
        fd.write('DELETE /v1/a/whoops/foo HTTP/1.1\r\nHost: '
            'localhost\r\nConnection: close\r\nX-Storage-Token: t\r\n\r\n')
        fd.flush()
        headers = readuntil2crlfs(fd)
        exp = 'HTTP/1.1 2'  # 2xx response
        self.assertEquals(headers[:len(exp)], exp)

    def test_chunked_put_lobjects_with_nonzero_size_manifest_file(self):
        # Create a container for our segmented/manifest object testing
        (prolis, acc1lis, acc2lis, con1lis, con2lis, obj1lis, obj2lis) = \
            _test_sockets
        sock = connect_tcp(('localhost', prolis.getsockname()[1]))
        fd = sock.makefile()
        fd.write('PUT /v1/a/segmented_nonzero HTTP/1.1\r\nHost: localhost\r\n'
                 'Connection: close\r\nX-Storage-Token: t\r\n'
                 'Content-Length: 0\r\n\r\n')
        fd.flush()
        headers = readuntil2crlfs(fd)
        exp = 'HTTP/1.1 201'
        self.assertEquals(headers[:len(exp)], exp)
        # Create the object segments
        segment_etags = []
        for segment in xrange(5):
            sock = connect_tcp(('localhost', prolis.getsockname()[1]))
            fd = sock.makefile()
            fd.write('PUT /v1/a/segmented_nonzero/name/%s HTTP/1.1\r\nHost: '
                     'localhost\r\nConnection: close\r\nX-Storage-Token: '
                     't\r\nContent-Length: 5\r\n\r\n1234 ' % str(segment))
            fd.flush()
            headers = readuntil2crlfs(fd)
            exp = 'HTTP/1.1 201'
            self.assertEquals(headers[:len(exp)], exp)
            segment_etags.append(md5('1234 ').hexdigest())

        # Create the nonzero size manifest file
        sock = connect_tcp(('localhost', prolis.getsockname()[1]))
        fd = sock.makefile()
        fd.write('PUT /v1/a/segmented_nonzero/name HTTP/1.1\r\nHost: '
                 'localhost\r\nConnection: close\r\nX-Storage-Token: '
                 't\r\nContent-Length: 5\r\n\r\nabcd ')
        fd.flush()
        headers = readuntil2crlfs(fd)
        exp = 'HTTP/1.1 201'
        self.assertEquals(headers[:len(exp)], exp)

        # Create the object manifest file
        sock = connect_tcp(('localhost', prolis.getsockname()[1]))
        fd = sock.makefile()
        fd.write('POST /v1/a/segmented_nonzero/name HTTP/1.1\r\nHost: '
                 'localhost\r\nConnection: close\r\nX-Storage-Token: t\r\n'
                 'X-Object-Manifest: segmented_nonzero/name/\r\n'
                 'Foo: barbaz\r\nContent-Type: text/jibberish\r\n'
                 '\r\n\r\n')
        fd.flush()
        headers = readuntil2crlfs(fd)
        exp = 'HTTP/1.1 202'
        self.assertEquals(headers[:len(exp)], exp)

        # Ensure retrieving the manifest file gets the whole object
        sock = connect_tcp(('localhost', prolis.getsockname()[1]))
        fd = sock.makefile()
        fd.write('GET /v1/a/segmented_nonzero/name HTTP/1.1\r\nHost: '
                 'localhost\r\nConnection: close\r\nX-Auth-Token: '
                 't\r\n\r\n')
        fd.flush()
        headers = readuntil2crlfs(fd)
        exp = 'HTTP/1.1 200'
        self.assertEquals(headers[:len(exp)], exp)
        self.assert_('X-Object-Manifest: segmented_nonzero/name/' in headers)
        self.assert_('Content-Type: text/jibberish' in headers)
        self.assert_('Foo: barbaz' in headers)
        expected_etag = md5(''.join(segment_etags)).hexdigest()
        self.assert_('Etag: "%s"' % expected_etag in headers)
        body = fd.read()
        self.assertEquals(body, '1234 1234 1234 1234 1234 ')

        # Get lobjects with Range smaller than manifest file
        sock = connect_tcp(('localhost', prolis.getsockname()[1]))
        fd = sock.makefile()
        fd.write('GET /v1/a/segmented_nonzero/name HTTP/1.1\r\nHost: '
                 'localhost\r\nConnection: close\r\nX-Auth-Token: t\r\n'
                 'Range: bytes=0-4\r\n\r\n')
        fd.flush()
        headers = readuntil2crlfs(fd)
        exp = 'HTTP/1.1 206'
        self.assertEquals(headers[:len(exp)], exp)
        self.assert_('X-Object-Manifest: segmented_nonzero/name/' in headers)
        self.assert_('Content-Type: text/jibberish' in headers)
        self.assert_('Foo: barbaz' in headers)
        expected_etag = md5(''.join(segment_etags)).hexdigest()
        body = fd.read()
        self.assertEquals(body, '1234 ')

        # Get lobjects with Range bigger than manifest file
        sock = connect_tcp(('localhost', prolis.getsockname()[1]))
        fd = sock.makefile()
        fd.write('GET /v1/a/segmented_nonzero/name HTTP/1.1\r\nHost: '
                 'localhost\r\nConnection: close\r\nX-Auth-Token: t\r\n'
                 'Range: bytes=11-15\r\n\r\n')
        fd.flush()
        headers = readuntil2crlfs(fd)
        exp = 'HTTP/1.1 206'
        self.assertEquals(headers[:len(exp)], exp)
        self.assert_('X-Object-Manifest: segmented_nonzero/name/' in headers)
        self.assert_('Content-Type: text/jibberish' in headers)
        self.assert_('Foo: barbaz' in headers)
        expected_etag = md5(''.join(segment_etags)).hexdigest()
        body = fd.read()
        self.assertEquals(body, '234 1')

    def test_chunked_put_lobjects(self):
        # Create a container for our segmented/manifest object testing
        (prolis, acc1lis, acc2lis, con1lis, con2lis, obj1lis,
         obj2lis) = _test_sockets
        sock = connect_tcp(('localhost', prolis.getsockname()[1]))
        fd = sock.makefile()
        fd.write('PUT /v1/a/segmented%20object HTTP/1.1\r\n'
                 'Host: localhost\r\n'
                 'Connection: close\r\n'
                 'X-Storage-Token: t\r\n'
                 'Content-Length: 0\r\n'
                 '\r\n')
        fd.flush()
        headers = readuntil2crlfs(fd)
        exp = 'HTTP/1.1 201'
        self.assertEquals(headers[:len(exp)], exp)
        # Create the object segments
        segment_etags = []
        for segment in xrange(5):
            sock = connect_tcp(('localhost', prolis.getsockname()[1]))
            fd = sock.makefile()
            fd.write('PUT /v1/a/segmented%%20object/object%%20name/%s '
                     'HTTP/1.1\r\n'
                     'Host: localhost\r\n'
                     'Connection: close\r\n'
                     'X-Storage-Token: t\r\n'
                     'Content-Length: 5\r\n'
                     '\r\n'
                     '1234 ' % str(segment))
            fd.flush()
            headers = readuntil2crlfs(fd)
            exp = 'HTTP/1.1 201'
            self.assertEquals(headers[:len(exp)], exp)
            segment_etags.append(md5('1234 ').hexdigest())
        # Create the object manifest file
        sock = connect_tcp(('localhost', prolis.getsockname()[1]))
        fd = sock.makefile()
        fd.write('PUT /v1/a/segmented%20object/object%20name HTTP/1.1\r\n'
                 'Host: localhost\r\n'
                 'Connection: close\r\n'
                 'X-Storage-Token: t\r\n'
                 'Content-Length: 0\r\n'
                 'X-Object-Manifest: segmented%20object/object%20name/\r\n'
                 'Content-Type: text/jibberish\r\n'
                 'Foo: barbaz\r\n'
                 '\r\n')
        fd.flush()
        headers = readuntil2crlfs(fd)
        exp = 'HTTP/1.1 201'
        self.assertEquals(headers[:len(exp)], exp)
        # Check retrieving the listing the manifest would retrieve
        sock = connect_tcp(('localhost', prolis.getsockname()[1]))
        fd = sock.makefile()
        fd.write('GET /v1/a/segmented%20object?prefix=object%20name/ '
                 'HTTP/1.1\r\n'
                 'Host: localhost\r\n'
                 'Connection: close\r\n'
                 'X-Auth-Token: t\r\n'
                 '\r\n')
        fd.flush()
        headers = readuntil2crlfs(fd)
        exp = 'HTTP/1.1 200'
        self.assertEquals(headers[:len(exp)], exp)
        body = fd.read()
        self.assertEquals(
            body,
            'object name/0\n'
            'object name/1\n'
            'object name/2\n'
            'object name/3\n'
            'object name/4\n')
        # Ensure retrieving the manifest file gets the whole object
        sock = connect_tcp(('localhost', prolis.getsockname()[1]))
        fd = sock.makefile()
        fd.write('GET /v1/a/segmented%20object/object%20name HTTP/1.1\r\n'
                 'Host: localhost\r\n'
                 'Connection: close\r\n'
                 'X-Auth-Token: t\r\n'
                 '\r\n')
        fd.flush()
        headers = readuntil2crlfs(fd)
        exp = 'HTTP/1.1 200'
        self.assertEquals(headers[:len(exp)], exp)
        self.assert_('X-Object-Manifest: segmented%20object/object%20name/' in
                     headers)
        self.assert_('Content-Type: text/jibberish' in headers)
        self.assert_('Foo: barbaz' in headers)
        expected_etag = md5(''.join(segment_etags)).hexdigest()
        self.assert_('Etag: "%s"' % expected_etag in headers)
        body = fd.read()
        self.assertEquals(body, '1234 1234 1234 1234 1234 ')
        # Do it again but exceeding the container listing limit
        swift.proxy.controllers.obj.CONTAINER_LISTING_LIMIT = 2
        sock = connect_tcp(('localhost', prolis.getsockname()[1]))
        fd = sock.makefile()
        fd.write('GET /v1/a/segmented%20object/object%20name HTTP/1.1\r\n'
                 'Host: localhost\r\n'
                 'Connection: close\r\n'
                 'X-Auth-Token: t\r\n'
                 '\r\n')
        fd.flush()
        headers = readuntil2crlfs(fd)
        exp = 'HTTP/1.1 200'
        self.assertEquals(headers[:len(exp)], exp)
        self.assert_('X-Object-Manifest: segmented%20object/object%20name/' in
                     headers)
        self.assert_('Content-Type: text/jibberish' in headers)
        body = fd.read()
        # A bit fragile of a test; as it makes the assumption that all
        # will be sent in a single chunk.
        self.assertEquals(
            body, '19\r\n1234 1234 1234 1234 1234 \r\n0\r\n\r\n')
        # Make a copy of the manifested object, which should
        # error since the number of segments exceeds
        # CONTAINER_LISTING_LIMIT.
        sock = connect_tcp(('localhost', prolis.getsockname()[1]))
        fd = sock.makefile()
        fd.write('PUT /v1/a/segmented%20object/copy HTTP/1.1\r\n'
                 'Host: localhost\r\n'
                 'Connection: close\r\n'
                 'X-Auth-Token: t\r\n'
                 'X-Copy-From: segmented%20object/object%20name\r\n'
                 'Content-Length: 0\r\n'
                 '\r\n')
        fd.flush()
        headers = readuntil2crlfs(fd)
        exp = 'HTTP/1.1 413'
        self.assertEquals(headers[:len(exp)], exp)
        body = fd.read()
        # After adjusting the CONTAINER_LISTING_LIMIT, make a copy of
        # the manifested object which should consolidate the segments.
        swift.proxy.controllers.obj.CONTAINER_LISTING_LIMIT = 10000
        sock = connect_tcp(('localhost', prolis.getsockname()[1]))
        fd = sock.makefile()
        fd.write('PUT /v1/a/segmented%20object/copy HTTP/1.1\r\n'
                 'Host: localhost\r\n'
                 'Connection: close\r\n'
                 'X-Auth-Token: t\r\n'
                 'X-Copy-From: segmented%20object/object%20name\r\n'
                 'Content-Length: 0\r\n'
                 '\r\n')
        fd.flush()
        headers = readuntil2crlfs(fd)
        exp = 'HTTP/1.1 201'
        self.assertEquals(headers[:len(exp)], exp)
        body = fd.read()
        # Retrieve and validate the copy.
        sock = connect_tcp(('localhost', prolis.getsockname()[1]))
        fd = sock.makefile()
        fd.write('GET /v1/a/segmented%20object/copy HTTP/1.1\r\n'
                 'Host: localhost\r\n'
                 'Connection: close\r\n'
                 'X-Auth-Token: t\r\n'
                 '\r\n')
        fd.flush()
        headers = readuntil2crlfs(fd)
        exp = 'HTTP/1.1 200'
        self.assertEquals(headers[:len(exp)], exp)
        self.assert_('x-object-manifest:' not in headers.lower())
        self.assert_('Content-Length: 25\r' in headers)
        body = fd.read()
        self.assertEquals(body, '1234 1234 1234 1234 1234 ')
        # Create an object manifest file pointing to nothing
        sock = connect_tcp(('localhost', prolis.getsockname()[1]))
        fd = sock.makefile()
        fd.write('PUT /v1/a/segmented%20object/empty HTTP/1.1\r\n'
                 'Host: localhost\r\n'
                 'Connection: close\r\n'
                 'X-Storage-Token: t\r\n'
                 'Content-Length: 0\r\n'
                 'X-Object-Manifest: segmented%20object/empty/\r\n'
                 'Content-Type: text/jibberish\r\n'
                 '\r\n')
        fd.flush()
        headers = readuntil2crlfs(fd)
        exp = 'HTTP/1.1 201'
        self.assertEquals(headers[:len(exp)], exp)
        # Ensure retrieving the manifest file gives a zero-byte file
        sock = connect_tcp(('localhost', prolis.getsockname()[1]))
        fd = sock.makefile()
        fd.write('GET /v1/a/segmented%20object/empty HTTP/1.1\r\n'
                 'Host: localhost\r\n'
                 'Connection: close\r\n'
                 'X-Auth-Token: t\r\n'
                 '\r\n')
        fd.flush()
        headers = readuntil2crlfs(fd)
        exp = 'HTTP/1.1 200'
        self.assertEquals(headers[:len(exp)], exp)
        self.assert_('X-Object-Manifest: segmented%20object/empty/' in headers)
        self.assert_('Content-Type: text/jibberish' in headers)
        body = fd.read()
        self.assertEquals(body, '')
        # Check copy content type
        sock = connect_tcp(('localhost', prolis.getsockname()[1]))
        fd = sock.makefile()
        fd.write('PUT /v1/a/c/obj HTTP/1.1\r\n'
                 'Host: localhost\r\n'
                 'Connection: close\r\n'
                 'X-Storage-Token: t\r\n'
                 'Content-Length: 0\r\n'
                 'Content-Type: text/jibberish\r\n'
                 '\r\n')
        fd.flush()
        headers = readuntil2crlfs(fd)
        exp = 'HTTP/1.1 201'
        self.assertEquals(headers[:len(exp)], exp)
        sock = connect_tcp(('localhost', prolis.getsockname()[1]))
        fd = sock.makefile()
        fd.write('PUT /v1/a/c/obj2 HTTP/1.1\r\n'
                 'Host: localhost\r\n'
                 'Connection: close\r\n'
                 'X-Storage-Token: t\r\n'
                 'Content-Length: 0\r\n'
                 'X-Copy-From: c/obj\r\n'
                 '\r\n')
        fd.flush()
        headers = readuntil2crlfs(fd)
        exp = 'HTTP/1.1 201'
        self.assertEquals(headers[:len(exp)], exp)
        # Ensure getting the copied file gets original content-type
        sock = connect_tcp(('localhost', prolis.getsockname()[1]))
        fd = sock.makefile()
        fd.write('GET /v1/a/c/obj2 HTTP/1.1\r\n'
                 'Host: localhost\r\n'
                 'Connection: close\r\n'
                 'X-Auth-Token: t\r\n'
                 '\r\n')
        fd.flush()
        headers = readuntil2crlfs(fd)
        exp = 'HTTP/1.1 200'
        self.assertEquals(headers[:len(exp)], exp)
        self.assert_('Content-Type: text/jibberish' in headers)
        # Check set content type
        sock = connect_tcp(('localhost', prolis.getsockname()[1]))
        fd = sock.makefile()
        fd.write('PUT /v1/a/c/obj3 HTTP/1.1\r\n'
                 'Host: localhost\r\n'
                 'Connection: close\r\n'
                 'X-Storage-Token: t\r\n'
                 'Content-Length: 0\r\n'
                 'Content-Type: foo/bar\r\n'
                 '\r\n')
        fd.flush()
        headers = readuntil2crlfs(fd)
        exp = 'HTTP/1.1 201'
        self.assertEquals(headers[:len(exp)], exp)
        # Ensure getting the copied file gets original content-type
        sock = connect_tcp(('localhost', prolis.getsockname()[1]))
        fd = sock.makefile()
        fd.write('GET /v1/a/c/obj3 HTTP/1.1\r\n'
                 'Host: localhost\r\n'
                 'Connection: close\r\n'
                 'X-Auth-Token: t\r\n'
                 '\r\n')
        fd.flush()
        headers = readuntil2crlfs(fd)
        exp = 'HTTP/1.1 200'
        self.assertEquals(headers[:len(exp)], exp)
        self.assert_('Content-Type: foo/bar' in
                     headers.split('\r\n'), repr(headers.split('\r\n')))
        # Check set content type with charset
        sock = connect_tcp(('localhost', prolis.getsockname()[1]))
        fd = sock.makefile()
        fd.write('PUT /v1/a/c/obj4 HTTP/1.1\r\n'
                 'Host: localhost\r\n'
                 'Connection: close\r\n'
                 'X-Storage-Token: t\r\n'
                 'Content-Length: 0\r\n'
                 'Content-Type: foo/bar; charset=UTF-8\r\n'
                 '\r\n')
        fd.flush()
        headers = readuntil2crlfs(fd)
        exp = 'HTTP/1.1 201'
        self.assertEquals(headers[:len(exp)], exp)
        # Ensure getting the copied file gets original content-type
        sock = connect_tcp(('localhost', prolis.getsockname()[1]))
        fd = sock.makefile()
        fd.write('GET /v1/a/c/obj4 HTTP/1.1\r\n'
                 'Host: localhost\r\n'
                 'Connection: close\r\n'
                 'X-Auth-Token: t\r\n'
                 '\r\n')
        fd.flush()
        headers = readuntil2crlfs(fd)
        exp = 'HTTP/1.1 200'
        self.assertEquals(headers[:len(exp)], exp)
        self.assert_('Content-Type: foo/bar; charset=UTF-8' in
                     headers.split('\r\n'), repr(headers.split('\r\n')))

    def test_mismatched_etags(self):
        with save_globals():
            # no etag supplied, object servers return success w/ diff values
            controller = proxy_server.ObjectController(self.app, 'account',
                                                       'container', 'object')
            req = Request.blank('/a/c/o', environ={'REQUEST_METHOD': 'PUT'},
                                headers={'Content-Length': '0'})
            self.app.update_request(req)
            set_http_connect(200, 201, 201, 201,
                etags=[None,
                       '68b329da9893e34099c7d8ad5cb9c940',
                       '68b329da9893e34099c7d8ad5cb9c940',
                       '68b329da9893e34099c7d8ad5cb9c941'])
            resp = controller.PUT(req)
            self.assertEquals(resp.status_int // 100, 5)  # server error

            # req supplies etag, object servers return 422 - mismatch
            req = Request.blank('/a/c/o', environ={'REQUEST_METHOD': 'PUT'},
                                headers={
                                    'Content-Length': '0',
                                    'ETag': '68b329da9893e34099c7d8ad5cb9c940',
                                })
            self.app.update_request(req)
            set_http_connect(200, 422, 422, 503,
                etags=['68b329da9893e34099c7d8ad5cb9c940',
                       '68b329da9893e34099c7d8ad5cb9c941',
                       None,
                       None])
            resp = controller.PUT(req)
            self.assertEquals(resp.status_int // 100, 4)  # client error

    def test_response_get_accept_ranges_header(self):
        with save_globals():
            req = Request.blank('/a/c/o', environ={'REQUEST_METHOD': 'GET'})
            self.app.update_request(req)
            controller = proxy_server.ObjectController(self.app, 'account',
                                                       'container', 'object')
            set_http_connect(200, 200, 200)
            resp = controller.GET(req)
            self.assert_('accept-ranges' in resp.headers)
            self.assertEquals(resp.headers['accept-ranges'], 'bytes')

    def test_response_head_accept_ranges_header(self):
        with save_globals():
            req = Request.blank('/a/c/o', environ={'REQUEST_METHOD': 'HEAD'})
            self.app.update_request(req)
            controller = proxy_server.ObjectController(self.app, 'account',
                                                       'container', 'object')
            set_http_connect(200, 200, 200)
            resp = controller.HEAD(req)
            self.assert_('accept-ranges' in resp.headers)
            self.assertEquals(resp.headers['accept-ranges'], 'bytes')

    def test_GET_calls_authorize(self):
        called = [False]

        def authorize(req):
            called[0] = True
            return HTTPUnauthorized(request=req)
        with save_globals():
            set_http_connect(200, 200, 201, 201, 201)
            controller = proxy_server.ObjectController(self.app, 'account',
                            'container', 'object')
            req = Request.blank('/a/c/o')
            req.environ['swift.authorize'] = authorize
            self.app.update_request(req)
            res = controller.GET(req)
        self.assert_(called[0])

    def test_HEAD_calls_authorize(self):
        called = [False]

        def authorize(req):
            called[0] = True
            return HTTPUnauthorized(request=req)
        with save_globals():
            set_http_connect(200, 200, 201, 201, 201)
            controller = proxy_server.ObjectController(self.app, 'account',
                            'container', 'object')
            req = Request.blank('/a/c/o', {'REQUEST_METHOD': 'HEAD'})
            req.environ['swift.authorize'] = authorize
            self.app.update_request(req)
            res = controller.HEAD(req)
        self.assert_(called[0])

    def test_POST_calls_authorize(self):
        called = [False]

        def authorize(req):
            called[0] = True
            return HTTPUnauthorized(request=req)
        with save_globals():
            self.app.object_post_as_copy = False
            set_http_connect(200, 200, 201, 201, 201)
            controller = proxy_server.ObjectController(self.app, 'account',
                            'container', 'object')
            req = Request.blank('/a/c/o', environ={'REQUEST_METHOD': 'POST'},
                                headers={'Content-Length': '5'}, body='12345')
            req.environ['swift.authorize'] = authorize
            self.app.update_request(req)
            res = controller.POST(req)
        self.assert_(called[0])

    def test_POST_as_copy_calls_authorize(self):
        called = [False]

        def authorize(req):
            called[0] = True
            return HTTPUnauthorized(request=req)
        with save_globals():
            set_http_connect(200, 200, 200, 200, 200, 201, 201, 201)
            controller = proxy_server.ObjectController(self.app, 'account',
                            'container', 'object')
            req = Request.blank('/a/c/o', environ={'REQUEST_METHOD': 'POST'},
                                headers={'Content-Length': '5'}, body='12345')
            req.environ['swift.authorize'] = authorize
            self.app.update_request(req)
            res = controller.POST(req)
        self.assert_(called[0])

    def test_PUT_calls_authorize(self):
        called = [False]

        def authorize(req):
            called[0] = True
            return HTTPUnauthorized(request=req)
        with save_globals():
            set_http_connect(200, 200, 201, 201, 201)
            controller = proxy_server.ObjectController(self.app, 'account',
                            'container', 'object')
            req = Request.blank('/a/c/o', environ={'REQUEST_METHOD': 'PUT'},
                                headers={'Content-Length': '5'}, body='12345')
            req.environ['swift.authorize'] = authorize
            self.app.update_request(req)
            res = controller.PUT(req)
        self.assert_(called[0])

    def test_COPY_calls_authorize(self):
        called = [False]

        def authorize(req):
            called[0] = True
            return HTTPUnauthorized(request=req)
        with save_globals():
            set_http_connect(200, 200, 200, 200, 200, 201, 201, 201)
            controller = proxy_server.ObjectController(self.app, 'account',
                            'container', 'object')
            req = Request.blank('/a/c/o', environ={'REQUEST_METHOD': 'COPY'},
                                headers={'Destination': 'c/o'})
            req.environ['swift.authorize'] = authorize
            self.app.update_request(req)
            res = controller.COPY(req)
        self.assert_(called[0])

    def test_POST_converts_delete_after_to_delete_at(self):
        with save_globals():
            controller = proxy_server.ObjectController(self.app, 'account',
                'container', 'object')
            set_http_connect(200, 200, 200, 200, 200, 202, 202, 202)
            self.app.memcache.store = {}
            orig_time = proxy_server.time.time
            try:
                t = time()
                proxy_server.time.time = lambda: t
                req = Request.blank('/a/c/o', {},
                   headers={'Content-Type': 'foo/bar', 'X-Delete-After': '60'})
                self.app.update_request(req)
                res = controller.POST(req)
                self.assertEquals(res.status, '202 Fake')
                self.assertEquals(req.headers.get('x-delete-at'),
                                  str(int(t + 60)))

                self.app.object_post_as_copy = False
                controller = proxy_server.ObjectController(self.app, 'account',
                    'container', 'object')
                set_http_connect(200, 200, 202, 202, 202)
                self.app.memcache.store = {}
                req = Request.blank('/a/c/o', {},
                   headers={'Content-Type': 'foo/bar', 'X-Delete-After': '60'})
                self.app.update_request(req)
                res = controller.POST(req)
                self.assertEquals(res.status, '202 Fake')
                self.assertEquals(req.headers.get('x-delete-at'),
                                  str(int(t + 60)))
            finally:
                proxy_server.time.time = orig_time

    def test_POST_non_int_delete_after(self):
        with save_globals():
            controller = proxy_server.ObjectController(self.app, 'account',
                'container', 'object')
            set_http_connect(200, 200, 200, 200, 200, 202, 202, 202)
            self.app.memcache.store = {}
            req = Request.blank('/a/c/o', {},
                headers={'Content-Type': 'foo/bar', 'X-Delete-After': '60.1'})
            self.app.update_request(req)
            res = controller.POST(req)
            self.assertEquals(res.status, '400 Bad Request')
            self.assertTrue('Non-integer X-Delete-After' in res.body)

    def test_POST_negative_delete_after(self):
        with save_globals():
            controller = proxy_server.ObjectController(self.app, 'account',
                'container', 'object')
            set_http_connect(200, 200, 200, 200, 200, 202, 202, 202)
            self.app.memcache.store = {}
            req = Request.blank('/a/c/o', {},
                headers={'Content-Type': 'foo/bar', 'X-Delete-After': '-60'})
            self.app.update_request(req)
            res = controller.POST(req)
            self.assertEquals(res.status, '400 Bad Request')
            self.assertTrue('X-Delete-At in past' in res.body)

    def test_POST_delete_at(self):
        with save_globals():
            given_headers = {}

            def fake_make_requests(req, ring, part, method, path, headers,
                                   query_string=''):
                given_headers.update(headers[0])

            self.app.object_post_as_copy = False
            controller = proxy_server.ObjectController(self.app, 'account',
                'container', 'object')
            controller.make_requests = fake_make_requests
            set_http_connect(200, 200)
            self.app.memcache.store = {}
            t = str(int(time() + 100))
            req = Request.blank('/a/c/o', {},
                headers={'Content-Type': 'foo/bar', 'X-Delete-At': t})
            self.app.update_request(req)
            controller.POST(req)
            self.assertEquals(given_headers.get('X-Delete-At'), t)
            self.assertTrue('X-Delete-At-Host' in given_headers)
            self.assertTrue('X-Delete-At-Device' in given_headers)
            self.assertTrue('X-Delete-At-Partition' in given_headers)

            t = str(int(time() + 100)) + '.1'
            req = Request.blank('/a/c/o', {},
                headers={'Content-Type': 'foo/bar', 'X-Delete-At': t})
            self.app.update_request(req)
            resp = controller.POST(req)
            self.assertEquals(resp.status_int, 400)
            self.assertTrue('Non-integer X-Delete-At' in resp.body)

            t = str(int(time() - 100))
            req = Request.blank('/a/c/o', {},
                headers={'Content-Type': 'foo/bar', 'X-Delete-At': t})
            self.app.update_request(req)
            resp = controller.POST(req)
            self.assertEquals(resp.status_int, 400)
            self.assertTrue('X-Delete-At in past' in resp.body)

    def test_PUT_converts_delete_after_to_delete_at(self):
        with save_globals():
            controller = proxy_server.ObjectController(self.app, 'account',
                'container', 'object')
            set_http_connect(200, 200, 201, 201, 201)
            self.app.memcache.store = {}
            orig_time = proxy_server.time.time
            try:
                t = time()
                proxy_server.time.time = lambda: t
                req = Request.blank('/a/c/o', {},
                    headers={'Content-Length': '0', 'Content-Type': 'foo/bar',
                             'X-Delete-After': '60'})
                self.app.update_request(req)
                res = controller.PUT(req)
                self.assertEquals(res.status, '201 Fake')
                self.assertEquals(req.headers.get('x-delete-at'),
                                  str(int(t + 60)))
            finally:
                proxy_server.time.time = orig_time

    def test_PUT_non_int_delete_after(self):
        with save_globals():
            controller = proxy_server.ObjectController(self.app, 'account',
                'container', 'object')
            set_http_connect(200, 200, 201, 201, 201)
            self.app.memcache.store = {}
            req = Request.blank('/a/c/o', {},
                headers={'Content-Length': '0', 'Content-Type': 'foo/bar',
                         'X-Delete-After': '60.1'})
            self.app.update_request(req)
            res = controller.PUT(req)
            self.assertEquals(res.status, '400 Bad Request')
            self.assertTrue('Non-integer X-Delete-After' in res.body)

    def test_PUT_negative_delete_after(self):
        with save_globals():
            controller = proxy_server.ObjectController(self.app, 'account',
                'container', 'object')
            set_http_connect(200, 200, 201, 201, 201)
            self.app.memcache.store = {}
            req = Request.blank('/a/c/o', {},
                headers={'Content-Length': '0', 'Content-Type': 'foo/bar',
                         'X-Delete-After': '-60'})
            self.app.update_request(req)
            res = controller.PUT(req)
            self.assertEquals(res.status, '400 Bad Request')
            self.assertTrue('X-Delete-At in past' in res.body)

    def test_PUT_delete_at(self):
        with save_globals():
            given_headers = {}

            def fake_connect_put_node(nodes, part, path, headers,
                                      logger_thread_locals):
                given_headers.update(headers)

            controller = proxy_server.ObjectController(self.app, 'account',
                'container', 'object')
            controller._connect_put_node = fake_connect_put_node
            set_http_connect(200, 200)
            self.app.memcache.store = {}
            t = str(int(time() + 100))
            req = Request.blank('/a/c/o', {},
                headers={'Content-Length': '0', 'Content-Type': 'foo/bar',
                         'X-Delete-At': t})
            self.app.update_request(req)
            controller.PUT(req)
            self.assertEquals(given_headers.get('X-Delete-At'), t)
            self.assertTrue('X-Delete-At-Host' in given_headers)
            self.assertTrue('X-Delete-At-Device' in given_headers)
            self.assertTrue('X-Delete-At-Partition' in given_headers)

            t = str(int(time() + 100)) + '.1'
            req = Request.blank('/a/c/o', {},
                headers={'Content-Length': '0', 'Content-Type': 'foo/bar',
                         'X-Delete-At': t})
            self.app.update_request(req)
            resp = controller.PUT(req)
            self.assertEquals(resp.status_int, 400)
            self.assertTrue('Non-integer X-Delete-At' in resp.body)

            t = str(int(time() - 100))
            req = Request.blank('/a/c/o', {},
                headers={'Content-Length': '0', 'Content-Type': 'foo/bar',
                         'X-Delete-At': t})
            self.app.update_request(req)
            resp = controller.PUT(req)
            self.assertEquals(resp.status_int, 400)
            self.assertTrue('X-Delete-At in past' in resp.body)


class TestContainerController(unittest.TestCase):
    "Test swift.proxy_server.ContainerController"

    def setUp(self):
        self.app = proxy_server.Application(None, FakeMemcache(),
            account_ring=FakeRing(), container_ring=FakeRing(),
            object_ring=FakeRing())

    def assert_status_map(self, method, statuses, expected,
                          raise_exc=False, missing_container=False):
        with save_globals():
            kwargs = {}
            if raise_exc:
                kwargs['raise_exc'] = raise_exc
            kwargs['missing_container'] = missing_container
            set_http_connect(*statuses, **kwargs)
            self.app.memcache.store = {}
            req = Request.blank('/a/c', headers={'Content-Length': '0',
                    'Content-Type': 'text/plain'})
            self.app.update_request(req)
            res = method(req)
            self.assertEquals(res.status_int, expected)
            set_http_connect(*statuses, **kwargs)
            self.app.memcache.store = {}
            req = Request.blank('/a/c/', headers={'Content-Length': '0',
                    'Content-Type': 'text/plain'})
            self.app.update_request(req)
            res = method(req)
            self.assertEquals(res.status_int, expected)

    def test_HEAD(self):
        with save_globals():
            controller = proxy_server.ContainerController(self.app, 'account',
                'container')

            def test_status_map(statuses, expected, **kwargs):
                set_http_connect(*statuses, **kwargs)
                self.app.memcache.store = {}
                req = Request.blank('/a/c', {})
                self.app.update_request(req)
                res = controller.HEAD(req)
                self.assertEquals(res.status[:len(str(expected))],
                                  str(expected))
                if expected < 400:
                    self.assert_('x-works' in res.headers)
                    self.assertEquals(res.headers['x-works'], 'yes')
            test_status_map((200, 200, 404, 404), 200)
            test_status_map((200, 200, 500, 404), 200)
            test_status_map((200, 304, 500, 404), 304)
            test_status_map((200, 404, 404, 404), 404)
            test_status_map((200, 404, 404, 500), 404)
            test_status_map((200, 500, 500, 500), 503)

    def test_PUT(self):
        with save_globals():
            controller = proxy_server.ContainerController(self.app, 'account',
                                                          'container')

            def test_status_map(statuses, expected, **kwargs):
                set_http_connect(*statuses, **kwargs)
                self.app.memcache.store = {}
                req = Request.blank('/a/c', {})
                req.content_length = 0
                self.app.update_request(req)
                res = controller.PUT(req)
                expected = str(expected)
                self.assertEquals(res.status[:len(expected)], expected)
            test_status_map((200, 201, 201, 201), 201, missing_container=True)
            test_status_map((200, 201, 201, 500), 201, missing_container=True)
            test_status_map((200, 204, 404, 404), 404, missing_container=True)
            test_status_map((200, 204, 500, 404), 503, missing_container=True)

    def test_PUT_max_containers_per_account(self):
        with save_globals():
            self.app.max_containers_per_account = 12346
            controller = proxy_server.ContainerController(self.app, 'account',
                                                          'container')
            self.assert_status_map(controller.PUT,
                                   (200, 200, 200, 201, 201, 201), 201,
                                   missing_container=True)

            self.app.max_containers_per_account = 12345
            controller = proxy_server.ContainerController(self.app, 'account',
                                                          'container')
            self.assert_status_map(controller.PUT, (201, 201, 201), 403,
                                   missing_container=True)

            self.app.max_containers_per_account = 12345
            self.app.max_containers_whitelist = ['account']
            controller = proxy_server.ContainerController(self.app, 'account',
                                                          'container')
            self.assert_status_map(controller.PUT,
                                   (200, 200, 200, 201, 201, 201), 201,
                                   missing_container=True)

    def test_PUT_max_container_name_length(self):
        with save_globals():
            controller = proxy_server.ContainerController(self.app, 'account',
                                                              '1' * 256)
            self.assert_status_map(controller.PUT,
                                   (200, 200, 200, 201, 201, 201), 201,
                                   missing_container=True)
            controller = proxy_server.ContainerController(self.app, 'account',
                                                              '2' * 257)
            self.assert_status_map(controller.PUT, (201, 201, 201), 400,
                                   missing_container=True)

    def test_PUT_connect_exceptions(self):
        with save_globals():
            controller = proxy_server.ContainerController(self.app, 'account',
                                                          'container')
            self.assert_status_map(controller.PUT, (200, 201, 201, -1), 201,
                                   missing_container=True)
            self.assert_status_map(controller.PUT, (200, 201, -1, -1), 503,
                                   missing_container=True)
            self.assert_status_map(controller.PUT, (200, 503, 503, -1), 503,
                                   missing_container=True)

    def test_acc_missing_returns_404(self):
        for meth in ('DELETE', 'PUT'):
            with save_globals():
                self.app.memcache = FakeMemcacheReturnsNone()
                for dev in self.app.account_ring.devs.values():
                    del dev['errors']
                    del dev['last_error']
                controller = proxy_server.ContainerController(self.app,
                                'account', 'container')
                if meth == 'PUT':
                    set_http_connect(200, 200, 200, 200, 200, 200,
                                          missing_container=True)
                else:
                    set_http_connect(200, 200, 200, 200)
                self.app.memcache.store = {}
                req = Request.blank('/a/c', environ={'REQUEST_METHOD': meth})
                self.app.update_request(req)
                resp = getattr(controller, meth)(req)
                self.assertEquals(resp.status_int, 200)

                set_http_connect(404, 404, 404, 200, 200, 200)
                resp = getattr(controller, meth)(req)
                self.assertEquals(resp.status_int, 404)

                set_http_connect(503, 404, 404)
                resp = getattr(controller, meth)(req)
                self.assertEquals(resp.status_int, 404)

                set_http_connect(503, 404, raise_exc=True)
                resp = getattr(controller, meth)(req)
                self.assertEquals(resp.status_int, 404)

                for dev in self.app.account_ring.devs.values():
                    dev['errors'] = self.app.error_suppression_limit + 1
                    dev['last_error'] = time()
                set_http_connect(200, 200, 200, 200, 200, 200)
                resp = getattr(controller, meth)(req)
                self.assertEquals(resp.status_int, 404)

    def test_put_locking(self):

        class MockMemcache(FakeMemcache):

            def __init__(self, allow_lock=None):
                self.allow_lock = allow_lock
                super(MockMemcache, self).__init__()

            @contextmanager
            def soft_lock(self, key, timeout=0, retries=5):
                if self.allow_lock:
                    yield True
                else:
                    raise MemcacheLockError()

        with save_globals():
            controller = proxy_server.ContainerController(self.app, 'account',
                                                          'container')
            self.app.memcache = MockMemcache(allow_lock=True)
            set_http_connect(200, 200, 200, 201, 201, 201,
                             missing_container=True)
            req = Request.blank('/a/c', environ={'REQUEST_METHOD': 'PUT'})
            self.app.update_request(req)
            res = controller.PUT(req)
            self.assertEquals(res.status_int, 201)

    def test_error_limiting(self):
        with save_globals():
            set_shuffle()
            controller = proxy_server.ContainerController(self.app, 'account',
                                                          'container')
            self.assert_status_map(controller.HEAD, (200, 503, 200, 200), 200,
                                   missing_container=False)
            self.assertEquals(
                controller.app.container_ring.devs[0]['errors'], 2)
            self.assert_('last_error' in controller.app.container_ring.devs[0])
            for _junk in xrange(self.app.error_suppression_limit):
                self.assert_status_map(controller.HEAD,
                                       (200, 503, 503, 503), 503)
            self.assertEquals(controller.app.container_ring.devs[0]['errors'],
                              self.app.error_suppression_limit + 1)
            self.assert_status_map(controller.HEAD, (200, 200, 200, 200), 503)
            self.assert_('last_error' in controller.app.container_ring.devs[0])
            self.assert_status_map(controller.PUT, (200, 201, 201, 201), 503,
                                   missing_container=True)
            self.assert_status_map(controller.DELETE,
                                   (200, 204, 204, 204), 503)
            self.app.error_suppression_interval = -300
            self.assert_status_map(controller.HEAD, (200, 200, 200, 200), 200)
            self.assert_status_map(controller.DELETE, (200, 204, 204, 204),
                                   404, raise_exc=True)

    def test_DELETE(self):
        with save_globals():
            controller = proxy_server.ContainerController(self.app, 'account',
                                                          'container')
            self.assert_status_map(controller.DELETE,
                                   (200, 204, 204, 204), 204)
            self.assert_status_map(controller.DELETE,
                                   (200, 204, 204, 503), 204)
            self.assert_status_map(controller.DELETE,
                                   (200, 204, 503, 503), 503)
            self.assert_status_map(controller.DELETE,
                                   (200, 204, 404, 404), 404)
            self.assert_status_map(controller.DELETE,
                                   (200, 404, 404, 404), 404)
            self.assert_status_map(controller.DELETE,
                                   (200, 204, 503, 404), 503)

            self.app.memcache = FakeMemcacheReturnsNone()
            # 200: Account check, 404x3: Container check
            self.assert_status_map(controller.DELETE,
                                   (200, 404, 404, 404), 404)

    def test_response_get_accept_ranges_header(self):
        with save_globals():
            set_http_connect(200, 200, body='{}')
            controller = proxy_server.ContainerController(self.app, 'account',
                                                          'container')
            req = Request.blank('/a/c?format=json')
            self.app.update_request(req)
            res = controller.GET(req)
            self.assert_('accept-ranges' in res.headers)
            self.assertEqual(res.headers['accept-ranges'], 'bytes')

    def test_response_head_accept_ranges_header(self):
        with save_globals():
            set_http_connect(200, 200, body='{}')
            controller = proxy_server.ContainerController(self.app, 'account',
                                                          'container')
            req = Request.blank('/a/c?format=json')
            self.app.update_request(req)
            res = controller.HEAD(req)
            self.assert_('accept-ranges' in res.headers)
            self.assertEqual(res.headers['accept-ranges'], 'bytes')

    def test_PUT_metadata(self):
        self.metadata_helper('PUT')

    def test_POST_metadata(self):
        self.metadata_helper('POST')

    def metadata_helper(self, method):
        for test_header, test_value in (
                ('X-Container-Meta-TestHeader', 'TestValue'),
                ('X-Container-Meta-TestHeader', ''),
                ('X-Remove-Container-Meta-TestHeader', 'anything')):
            test_errors = []

            def test_connect(ipaddr, port, device, partition, method, path,
                             headers=None, query_string=None):
                if path == '/a/c':
                    find_header = test_header
                    find_value = test_value
                    if find_header.lower().startswith('x-remove-'):
                        find_header = \
                            find_header.lower().replace('-remove', '', 1)
                        find_value = ''
                    for k, v in headers.iteritems():
                        if k.lower() == find_header.lower() and \
                                v == find_value:
                            break
                    else:
                        test_errors.append('%s: %s not in %s' %
                                           (find_header, find_value, headers))
            with save_globals():
                controller = \
                    proxy_server.ContainerController(self.app, 'a', 'c')
                set_http_connect(200, 201, 201, 201, give_connect=test_connect)
                req = Request.blank('/a/c', environ={'REQUEST_METHOD': method},
                        headers={test_header: test_value})
                self.app.update_request(req)
                res = getattr(controller, method)(req)
                self.assertEquals(test_errors, [])

    def test_PUT_bad_metadata(self):
        self.bad_metadata_helper('PUT')

    def test_POST_bad_metadata(self):
        self.bad_metadata_helper('POST')

    def bad_metadata_helper(self, method):
        with save_globals():
            controller = proxy_server.ContainerController(self.app, 'a', 'c')
            set_http_connect(200, 201, 201, 201)
            req = Request.blank('/a/c', environ={'REQUEST_METHOD': method})
            self.app.update_request(req)
            resp = getattr(controller, method)(req)
            self.assertEquals(resp.status_int, 201)

            set_http_connect(201, 201, 201)
            req = Request.blank('/a/c', environ={'REQUEST_METHOD': method},
                    headers={'X-Container-Meta-' +
                                ('a' * MAX_META_NAME_LENGTH): 'v'})
            self.app.update_request(req)
            resp = getattr(controller, method)(req)
            self.assertEquals(resp.status_int, 201)
            set_http_connect(201, 201, 201)
            req = Request.blank('/a/c', environ={'REQUEST_METHOD': method},
                    headers={'X-Container-Meta-' +
                                ('a' * (MAX_META_NAME_LENGTH + 1)): 'v'})
            self.app.update_request(req)
            resp = getattr(controller, method)(req)
            self.assertEquals(resp.status_int, 400)

            set_http_connect(201, 201, 201)
            req = Request.blank('/a/c', environ={'REQUEST_METHOD': method},
                    headers={'X-Container-Meta-Too-Long':
                                'a' * MAX_META_VALUE_LENGTH})
            self.app.update_request(req)
            resp = getattr(controller, method)(req)
            self.assertEquals(resp.status_int, 201)
            set_http_connect(201, 201, 201)
            req = Request.blank('/a/c', environ={'REQUEST_METHOD': method},
                    headers={'X-Container-Meta-Too-Long':
                                'a' * (MAX_META_VALUE_LENGTH + 1)})
            self.app.update_request(req)
            resp = getattr(controller, method)(req)
            self.assertEquals(resp.status_int, 400)

            set_http_connect(201, 201, 201)
            headers = {}
            for x in xrange(MAX_META_COUNT):
                headers['X-Container-Meta-%d' % x] = 'v'
            req = Request.blank('/a/c', environ={'REQUEST_METHOD': method},
                                headers=headers)
            self.app.update_request(req)
            resp = getattr(controller, method)(req)
            self.assertEquals(resp.status_int, 201)
            set_http_connect(201, 201, 201)
            headers = {}
            for x in xrange(MAX_META_COUNT + 1):
                headers['X-Container-Meta-%d' % x] = 'v'
            req = Request.blank('/a/c', environ={'REQUEST_METHOD': method},
                                headers=headers)
            self.app.update_request(req)
            resp = getattr(controller, method)(req)
            self.assertEquals(resp.status_int, 400)

            set_http_connect(201, 201, 201)
            headers = {}
            header_value = 'a' * MAX_META_VALUE_LENGTH
            size = 0
            x = 0
            while size < MAX_META_OVERALL_SIZE - 4 - MAX_META_VALUE_LENGTH:
                size += 4 + MAX_META_VALUE_LENGTH
                headers['X-Container-Meta-%04d' % x] = header_value
                x += 1
            if MAX_META_OVERALL_SIZE - size > 1:
                headers['X-Container-Meta-a'] = \
                    'a' * (MAX_META_OVERALL_SIZE - size - 1)
            req = Request.blank('/a/c', environ={'REQUEST_METHOD': method},
                                headers=headers)
            self.app.update_request(req)
            resp = getattr(controller, method)(req)
            self.assertEquals(resp.status_int, 201)
            set_http_connect(201, 201, 201)
            headers['X-Container-Meta-a'] = \
                'a' * (MAX_META_OVERALL_SIZE - size)
            req = Request.blank('/a/c', environ={'REQUEST_METHOD': method},
                                headers=headers)
            self.app.update_request(req)
            resp = getattr(controller, method)(req)
            self.assertEquals(resp.status_int, 400)

    def test_POST_calls_clean_acl(self):
        called = [False]

        def clean_acl(header, value):
            called[0] = True
            raise ValueError('fake error')
        with save_globals():
            set_http_connect(200, 201, 201, 201)
            controller = proxy_server.ContainerController(self.app, 'account',
                                                          'container')
            req = Request.blank('/a/c', environ={'REQUEST_METHOD': 'POST'},
                                headers={'X-Container-Read': '.r:*'})
            req.environ['swift.clean_acl'] = clean_acl
            self.app.update_request(req)
            res = controller.POST(req)
        self.assert_(called[0])
        called[0] = False
        with save_globals():
            set_http_connect(200, 201, 201, 201)
            controller = proxy_server.ContainerController(self.app, 'account',
                                                          'container')
            req = Request.blank('/a/c', environ={'REQUEST_METHOD': 'POST'},
                                headers={'X-Container-Write': '.r:*'})
            req.environ['swift.clean_acl'] = clean_acl
            self.app.update_request(req)
            res = controller.POST(req)
        self.assert_(called[0])

    def test_PUT_calls_clean_acl(self):
        called = [False]

        def clean_acl(header, value):
            called[0] = True
            raise ValueError('fake error')
        with save_globals():
            set_http_connect(200, 201, 201, 201)
            controller = proxy_server.ContainerController(self.app, 'account',
                                                          'container')
            req = Request.blank('/a/c', environ={'REQUEST_METHOD': 'PUT'},
                                headers={'X-Container-Read': '.r:*'})
            req.environ['swift.clean_acl'] = clean_acl
            self.app.update_request(req)
            res = controller.PUT(req)
        self.assert_(called[0])
        called[0] = False
        with save_globals():
            set_http_connect(200, 201, 201, 201)
            controller = proxy_server.ContainerController(self.app, 'account',
                                                          'container')
            req = Request.blank('/a/c', environ={'REQUEST_METHOD': 'PUT'},
                                headers={'X-Container-Write': '.r:*'})
            req.environ['swift.clean_acl'] = clean_acl
            self.app.update_request(req)
            res = controller.PUT(req)
        self.assert_(called[0])

    def test_GET_no_content(self):
        with save_globals():
            set_http_connect(200, 204, 204, 204)
            controller = proxy_server.ContainerController(self.app, 'account',
                                                          'container')
            req = Request.blank('/a/c')
            self.app.update_request(req)
            res = controller.GET(req)
            self.assertEquals(res.content_length, 0)
            self.assertTrue('transfer-encoding' not in res.headers)

    def test_GET_calls_authorize(self):
        called = [False]

        def authorize(req):
            called[0] = True
            return HTTPUnauthorized(request=req)
        with save_globals():
            set_http_connect(200, 201, 201, 201)
            controller = proxy_server.ContainerController(self.app, 'account',
                                                          'container')
            req = Request.blank('/a/c')
            req.environ['swift.authorize'] = authorize
            self.app.update_request(req)
            res = controller.GET(req)
        self.assert_(called[0])

    def test_HEAD_calls_authorize(self):
        called = [False]

        def authorize(req):
            called[0] = True
            return HTTPUnauthorized(request=req)
        with save_globals():
            set_http_connect(200, 201, 201, 201)
            controller = proxy_server.ContainerController(self.app, 'account',
                                                          'container')
            req = Request.blank('/a/c', {'REQUEST_METHOD': 'HEAD'})
            req.environ['swift.authorize'] = authorize
            self.app.update_request(req)
            res = controller.HEAD(req)
        self.assert_(called[0])


class TestAccountController(unittest.TestCase):

    def setUp(self):
        self.app = proxy_server.Application(None, FakeMemcache(),
            account_ring=FakeRing(), container_ring=FakeRing(),
            object_ring=FakeRing)

    def assert_status_map(self, method, statuses, expected):
        with save_globals():
            set_http_connect(*statuses)
            req = Request.blank('/a', {})
            self.app.update_request(req)
            res = method(req)
            self.assertEquals(res.status_int, expected)
            set_http_connect(*statuses)
            req = Request.blank('/a/', {})
            self.app.update_request(req)
            res = method(req)
            self.assertEquals(res.status_int, expected)

    def test_GET(self):
        with save_globals():
            controller = proxy_server.AccountController(self.app, 'account')
            self.assert_status_map(controller.GET, (200, 200, 200), 200)
            self.assert_status_map(controller.GET, (200, 200, 503), 200)
            self.assert_status_map(controller.GET, (200, 503, 503), 200)
            self.assert_status_map(controller.GET, (204, 204, 204), 204)
            self.assert_status_map(controller.GET, (204, 204, 503), 204)
            self.assert_status_map(controller.GET, (204, 503, 503), 204)
            self.assert_status_map(controller.GET, (204, 204, 200), 204)
            self.assert_status_map(controller.GET, (204, 200, 200), 204)
            self.assert_status_map(controller.GET, (404, 404, 404), 404)
            self.assert_status_map(controller.GET, (404, 404, 200), 200)
            self.assert_status_map(controller.GET, (404, 200, 200), 200)
            self.assert_status_map(controller.GET, (404, 404, 503), 404)
            self.assert_status_map(controller.GET, (404, 503, 503), 503)
            self.assert_status_map(controller.GET, (404, 204, 503), 204)

            self.app.memcache = FakeMemcacheReturnsNone()
            self.assert_status_map(controller.GET, (404, 404, 404), 404)

    def test_GET_autocreate(self):
        with save_globals():
            controller = proxy_server.AccountController(self.app, 'account')
            self.app.memcache = FakeMemcacheReturnsNone()
            self.assert_status_map(controller.GET,
                (404, 404, 404, 201, 201, 201, 204), 404)
            controller.app.account_autocreate = True
            self.assert_status_map(controller.GET,
                (404, 404, 404, 201, 201, 201, 204), 204)
            self.assert_status_map(controller.GET,
                (404, 404, 404, 403, 403, 403, 403), 403)
            self.assert_status_map(controller.GET,
                (404, 404, 404, 409, 409, 409, 409), 409)


    def test_HEAD(self):
        with save_globals():
            controller = proxy_server.AccountController(self.app, 'account')
            self.assert_status_map(controller.HEAD, (200, 200, 200), 200)
            self.assert_status_map(controller.HEAD, (200, 200, 503), 200)
            self.assert_status_map(controller.HEAD, (200, 503, 503), 200)
            self.assert_status_map(controller.HEAD, (204, 204, 204), 204)
            self.assert_status_map(controller.HEAD, (204, 204, 503), 204)
            self.assert_status_map(controller.HEAD, (204, 503, 503), 204)
            self.assert_status_map(controller.HEAD, (204, 204, 200), 204)
            self.assert_status_map(controller.HEAD, (204, 200, 200), 204)
            self.assert_status_map(controller.HEAD, (404, 404, 404), 404)
            self.assert_status_map(controller.HEAD, (404, 404, 200), 200)
            self.assert_status_map(controller.HEAD, (404, 200, 200), 200)
            self.assert_status_map(controller.HEAD, (404, 404, 503), 404)
            self.assert_status_map(controller.HEAD, (404, 503, 503), 503)
            self.assert_status_map(controller.HEAD, (404, 204, 503), 204)

    def test_HEAD_autocreate(self):
        with save_globals():
            controller = proxy_server.AccountController(self.app, 'account')
            self.app.memcache = FakeMemcacheReturnsNone()
            self.assert_status_map(controller.HEAD,
                (404, 404, 404, 201, 201, 201, 204), 404)
            controller.app.account_autocreate = True
            self.assert_status_map(controller.HEAD,
                (404, 404, 404, 201, 201, 201, 204), 204)
            self.assert_status_map(controller.HEAD,
                (404, 404, 404, 403, 403, 403, 403), 403)
            self.assert_status_map(controller.HEAD,
                (404, 404, 404, 409, 409, 409, 409), 409)

    def test_POST_autocreate(self):
        with save_globals():
            controller = proxy_server.AccountController(self.app, 'account')
            self.app.memcache = FakeMemcacheReturnsNone()
            self.assert_status_map(controller.POST,
                (404, 404, 404, 201, 201, 201), 404)
            controller.app.account_autocreate = True
            self.assert_status_map(controller.POST,
                (404, 404, 404, 201, 201, 201), 201)
            self.assert_status_map(controller.POST,
                (404, 404, 404, 403, 403, 403, 403), 403)
            self.assert_status_map(controller.POST,
                (404, 404, 404, 409, 409, 409, 409), 409)

    def test_connection_refused(self):
        self.app.account_ring.get_nodes('account')
        for dev in self.app.account_ring.devs.values():
            dev['ip'] = '127.0.0.1'
            dev['port'] = 1  # can't connect on this port
        controller = proxy_server.AccountController(self.app, 'account')
        req = Request.blank('/account', environ={'REQUEST_METHOD': 'HEAD'})
        self.app.update_request(req)
        resp = controller.HEAD(req)
        self.assertEquals(resp.status_int, 503)

    def test_other_socket_error(self):
        self.app.account_ring.get_nodes('account')
        for dev in self.app.account_ring.devs.values():
            dev['ip'] = '127.0.0.1'
            dev['port'] = -1  # invalid port number
        controller = proxy_server.AccountController(self.app, 'account')
        req = Request.blank('/account', environ={'REQUEST_METHOD': 'HEAD'})
        self.app.update_request(req)
        resp = controller.HEAD(req)
        self.assertEquals(resp.status_int, 503)

    def test_response_get_accept_ranges_header(self):
        with save_globals():
            set_http_connect(200, 200, body='{}')
            controller = proxy_server.AccountController(self.app, 'account')
            req = Request.blank('/a?format=json')
            self.app.update_request(req)
            res = controller.GET(req)
            self.assert_('accept-ranges' in res.headers)
            self.assertEqual(res.headers['accept-ranges'], 'bytes')

    def test_response_head_accept_ranges_header(self):
        with save_globals():
            set_http_connect(200, 200, body='{}')
            controller = proxy_server.AccountController(self.app, 'account')
            req = Request.blank('/a?format=json')
            self.app.update_request(req)
            res = controller.HEAD(req)
            res.body
            self.assert_('accept-ranges' in res.headers)
            self.assertEqual(res.headers['accept-ranges'], 'bytes')

    def test_PUT(self):
        with save_globals():
            controller = proxy_server.AccountController(self.app, 'account')

            def test_status_map(statuses, expected, **kwargs):
                set_http_connect(*statuses, **kwargs)
                self.app.memcache.store = {}
                req = Request.blank('/a', {})
                req.content_length = 0
                self.app.update_request(req)
                res = controller.PUT(req)
                expected = str(expected)
                self.assertEquals(res.status[:len(expected)], expected)
            test_status_map((201, 201, 201), 405)
            self.app.allow_account_management = True
            test_status_map((201, 201, 201), 201)
            test_status_map((201, 201, 500), 201)
            test_status_map((201, 500, 500), 503)
            test_status_map((204, 500, 404), 503)

    def test_PUT_max_account_name_length(self):
        with save_globals():
            self.app.allow_account_management = True
            controller = proxy_server.AccountController(self.app, '1' * 256)
            self.assert_status_map(controller.PUT, (201, 201, 201), 201)
            controller = proxy_server.AccountController(self.app, '2' * 257)
            self.assert_status_map(controller.PUT, (201, 201, 201), 400)

    def test_PUT_connect_exceptions(self):
        with save_globals():
            self.app.allow_account_management = True
            controller = proxy_server.AccountController(self.app, 'account')
            self.assert_status_map(controller.PUT, (201, 201, -1), 201)
            self.assert_status_map(controller.PUT, (201, -1, -1), 503)
            self.assert_status_map(controller.PUT, (503, 503, -1), 503)

    def test_PUT_metadata(self):
        self.metadata_helper('PUT')

    def test_POST_metadata(self):
        self.metadata_helper('POST')

    def metadata_helper(self, method):
        for test_header, test_value in (
                ('X-Account-Meta-TestHeader', 'TestValue'),
                ('X-Account-Meta-TestHeader', ''),
                ('X-Remove-Account-Meta-TestHeader', 'anything')):
            test_errors = []

            def test_connect(ipaddr, port, device, partition, method, path,
                             headers=None, query_string=None):
                if path == '/a':
                    find_header = test_header
                    find_value = test_value
                    if find_header.lower().startswith('x-remove-'):
                        find_header = \
                            find_header.lower().replace('-remove', '', 1)
                        find_value = ''
                    for k, v in headers.iteritems():
                        if k.lower() == find_header.lower() and \
                                v == find_value:
                            break
                    else:
                        test_errors.append('%s: %s not in %s' %
                                           (find_header, find_value, headers))
            with save_globals():
                self.app.allow_account_management = True
                controller = \
                    proxy_server.AccountController(self.app, 'a')
                set_http_connect(201, 201, 201, give_connect=test_connect)
                req = Request.blank('/a/c', environ={'REQUEST_METHOD': method},
                        headers={test_header: test_value})
                self.app.update_request(req)
                res = getattr(controller, method)(req)
                self.assertEquals(test_errors, [])

    def test_PUT_bad_metadata(self):
        self.bad_metadata_helper('PUT')

    def test_POST_bad_metadata(self):
        self.bad_metadata_helper('POST')

    def bad_metadata_helper(self, method):
        with save_globals():
            self.app.allow_account_management = True
            controller = proxy_server.AccountController(self.app, 'a')
            set_http_connect(200, 201, 201, 201)
            req = Request.blank('/a/c', environ={'REQUEST_METHOD': method})
            self.app.update_request(req)
            resp = getattr(controller, method)(req)
            self.assertEquals(resp.status_int, 201)

            set_http_connect(201, 201, 201)
            req = Request.blank('/a/c', environ={'REQUEST_METHOD': method},
                    headers={'X-Account-Meta-' +
                                ('a' * MAX_META_NAME_LENGTH): 'v'})
            self.app.update_request(req)
            resp = getattr(controller, method)(req)
            self.assertEquals(resp.status_int, 201)
            set_http_connect(201, 201, 201)
            req = Request.blank('/a/c', environ={'REQUEST_METHOD': method},
                    headers={'X-Account-Meta-' +
                                ('a' * (MAX_META_NAME_LENGTH + 1)): 'v'})
            self.app.update_request(req)
            resp = getattr(controller, method)(req)
            self.assertEquals(resp.status_int, 400)

            set_http_connect(201, 201, 201)
            req = Request.blank('/a/c', environ={'REQUEST_METHOD': method},
                    headers={'X-Account-Meta-Too-Long':
                                'a' * MAX_META_VALUE_LENGTH})
            self.app.update_request(req)
            resp = getattr(controller, method)(req)
            self.assertEquals(resp.status_int, 201)
            set_http_connect(201, 201, 201)
            req = Request.blank('/a/c', environ={'REQUEST_METHOD': method},
                    headers={'X-Account-Meta-Too-Long':
                                'a' * (MAX_META_VALUE_LENGTH + 1)})
            self.app.update_request(req)
            resp = getattr(controller, method)(req)
            self.assertEquals(resp.status_int, 400)

            set_http_connect(201, 201, 201)
            headers = {}
            for x in xrange(MAX_META_COUNT):
                headers['X-Account-Meta-%d' % x] = 'v'
            req = Request.blank('/a/c', environ={'REQUEST_METHOD': method},
                                headers=headers)
            self.app.update_request(req)
            resp = getattr(controller, method)(req)
            self.assertEquals(resp.status_int, 201)
            set_http_connect(201, 201, 201)
            headers = {}
            for x in xrange(MAX_META_COUNT + 1):
                headers['X-Account-Meta-%d' % x] = 'v'
            req = Request.blank('/a/c', environ={'REQUEST_METHOD': method},
                                headers=headers)
            self.app.update_request(req)
            resp = getattr(controller, method)(req)
            self.assertEquals(resp.status_int, 400)

            set_http_connect(201, 201, 201)
            headers = {}
            header_value = 'a' * MAX_META_VALUE_LENGTH
            size = 0
            x = 0
            while size < MAX_META_OVERALL_SIZE - 4 - MAX_META_VALUE_LENGTH:
                size += 4 + MAX_META_VALUE_LENGTH
                headers['X-Account-Meta-%04d' % x] = header_value
                x += 1
            if MAX_META_OVERALL_SIZE - size > 1:
                headers['X-Account-Meta-a'] = \
                    'a' * (MAX_META_OVERALL_SIZE - size - 1)
            req = Request.blank('/a/c', environ={'REQUEST_METHOD': method},
                                headers=headers)
            self.app.update_request(req)
            resp = getattr(controller, method)(req)
            self.assertEquals(resp.status_int, 201)
            set_http_connect(201, 201, 201)
            headers['X-Account-Meta-a'] = \
                'a' * (MAX_META_OVERALL_SIZE - size)
            req = Request.blank('/a/c', environ={'REQUEST_METHOD': method},
                                headers=headers)
            self.app.update_request(req)
            resp = getattr(controller, method)(req)
            self.assertEquals(resp.status_int, 400)

    def test_DELETE(self):
        with save_globals():
            controller = proxy_server.AccountController(self.app, 'account')

            def test_status_map(statuses, expected, **kwargs):
                set_http_connect(*statuses, **kwargs)
                self.app.memcache.store = {}
                req = Request.blank('/a', {'REQUEST_METHOD': 'DELETE'})
                req.content_length = 0
                self.app.update_request(req)
                res = controller.DELETE(req)
                expected = str(expected)
                self.assertEquals(res.status[:len(expected)], expected)
            test_status_map((201, 201, 201), 405)
            self.app.allow_account_management = True
            test_status_map((201, 201, 201), 201)
            test_status_map((201, 201, 500), 201)
            test_status_map((201, 500, 500), 503)
            test_status_map((204, 500, 404), 503)


class FakeObjectController(object):

    def __init__(self):
        self.app = self
        self.logger = self
        self.account_name = 'a'
        self.container_name = 'c'
        self.object_name = 'o'
        self.trans_id = 'tx1'
        self.object_ring = FakeRing()
        self.node_timeout = 1
        self.rate_limit_after_segment = 3
        self.rate_limit_segments_per_sec = 2

    def exception(self, *args):
        self.exception_args = args
        self.exception_info = sys.exc_info()

    def GETorHEAD_base(self, *args):
        self.GETorHEAD_base_args = args
        req = args[0]
        path = args[4]
        body = data = path[-1] * int(path[-1])
        if req.range:
            r = req.range.range_for_length(len(data))
            if r:
                (start, stop) = r
                body = data[start:stop]
        resp = Response(app_iter=iter(body))
        return resp

    def iter_nodes(self, partition, nodes, ring):
        for node in nodes:
            yield node
        for node in ring.get_more_nodes(partition):
            yield node


class Stub(object):
    pass


class TestSegmentedIterable(unittest.TestCase):

    def setUp(self):
        self.controller = FakeObjectController()

    def test_load_next_segment_unexpected_error(self):
        # Iterator value isn't a dict
        self.assertRaises(Exception,
            SegmentedIterable(self.controller, None,
            [None])._load_next_segment)
        self.assert_(self.controller.exception_args[0].startswith(
            'ERROR: While processing manifest'))

    def test_load_next_segment_with_no_segments(self):
        self.assertRaises(StopIteration,
            SegmentedIterable(self.controller, 'lc',
            [])._load_next_segment)

    def test_load_next_segment_with_one_segment(self):
        segit = SegmentedIterable(self.controller, 'lc', [{'name':
            'o1'}])
        segit._load_next_segment()
        self.assertEquals(self.controller.GETorHEAD_base_args[4], '/a/lc/o1')
        data = ''.join(segit.segment_iter)
        self.assertEquals(data, '1')

    def test_load_next_segment_with_two_segments(self):
        segit = SegmentedIterable(self.controller, 'lc', [{'name':
            'o1'}, {'name': 'o2'}])
        segit._load_next_segment()
        self.assertEquals(self.controller.GETorHEAD_base_args[4], '/a/lc/o1')
        data = ''.join(segit.segment_iter)
        self.assertEquals(data, '1')
        segit._load_next_segment()
        self.assertEquals(self.controller.GETorHEAD_base_args[4], '/a/lc/o2')
        data = ''.join(segit.segment_iter)
        self.assertEquals(data, '22')

    def test_load_next_segment_rate_limiting(self):
        sleep_calls = []
        def _stub_sleep(sleepy_time):
            sleep_calls.append(sleepy_time)
        orig_sleep = swift.proxy.controllers.obj.sleep
        try:
            swift.proxy.controllers.obj.sleep = _stub_sleep
            segit = SegmentedIterable(
                self.controller, 'lc', [
                    {'name': 'o1'}, {'name': 'o2'}, {'name': 'o3'},
                    {'name': 'o4'}, {'name': 'o5'}])

            # rate_limit_after_segment == 3, so the first 3 segments should invoke
            # no sleeping.
            for _ in xrange(3):
                segit._load_next_segment()
            self.assertEquals([], sleep_calls)
            self.assertEquals(self.controller.GETorHEAD_base_args[4], '/a/lc/o3')

            # Loading of next (4th) segment starts rate-limiting.
            segit._load_next_segment()
            self.assertAlmostEqual(0.5, sleep_calls[0], places=2)
            self.assertEquals(self.controller.GETorHEAD_base_args[4], '/a/lc/o4')

            sleep_calls = []
            segit._load_next_segment()
            self.assertAlmostEqual(0.5, sleep_calls[0], places=2)
            self.assertEquals(self.controller.GETorHEAD_base_args[4], '/a/lc/o5')
        finally:
            swift.proxy.controllers.obj.sleep = orig_sleep

    def test_load_next_segment_with_two_segments_skip_first(self):
        segit = SegmentedIterable(self.controller, 'lc', [{'name':
            'o1'}, {'name': 'o2'}])
        segit.segment = 0
        segit.listing.next()
        segit._load_next_segment()
        self.assertEquals(self.controller.GETorHEAD_base_args[4], '/a/lc/o2')
        data = ''.join(segit.segment_iter)
        self.assertEquals(data, '22')

    def test_load_next_segment_with_seek(self):
        segit = SegmentedIterable(self.controller, 'lc', [{'name':
            'o1'}, {'name': 'o2'}])
        segit.segment = 0
        segit.listing.next()
        segit.seek = 1
        segit._load_next_segment()
        self.assertEquals(self.controller.GETorHEAD_base_args[4], '/a/lc/o2')
        self.assertEquals(str(self.controller.GETorHEAD_base_args[0].range),
            'bytes=1-')
        data = ''.join(segit.segment_iter)
        self.assertEquals(data, '2')

    def test_load_next_segment_with_get_error(self):

        def local_GETorHEAD_base(*args):
            return HTTPNotFound()

        self.controller.GETorHEAD_base = local_GETorHEAD_base
        self.assertRaises(Exception,
            SegmentedIterable(self.controller, 'lc', [{'name':
            'o1'}])._load_next_segment)
        self.assert_(self.controller.exception_args[0].startswith(
            'ERROR: While processing manifest'))
        self.assertEquals(str(self.controller.exception_info[1]),
            'Could not load object segment /a/lc/o1: 404')

    def test_iter_unexpected_error(self):
        # Iterator value isn't a dict
        self.assertRaises(Exception, ''.join,
            SegmentedIterable(self.controller, None, [None]))
        self.assert_(self.controller.exception_args[0].startswith(
            'ERROR: While processing manifest'))

    def test_iter_with_no_segments(self):
        segit = SegmentedIterable(self.controller, 'lc', [])
        self.assertEquals(''.join(segit), '')

    def test_iter_with_one_segment(self):
        segit = SegmentedIterable(self.controller, 'lc', [{'name':
            'o1'}])
        segit.response = Stub()
        self.assertEquals(''.join(segit), '1')

    def test_iter_with_two_segments(self):
        segit = SegmentedIterable(self.controller, 'lc', [{'name':
            'o1'}, {'name': 'o2'}])
        segit.response = Stub()
        self.assertEquals(''.join(segit), '122')

    def test_iter_with_get_error(self):

        def local_GETorHEAD_base(*args):
            return HTTPNotFound()

        self.controller.GETorHEAD_base = local_GETorHEAD_base
        self.assertRaises(Exception, ''.join,
            SegmentedIterable(self.controller, 'lc', [{'name':
            'o1'}]))
        self.assert_(self.controller.exception_args[0].startswith(
            'ERROR: While processing manifest'))
        self.assertEquals(str(self.controller.exception_info[1]),
            'Could not load object segment /a/lc/o1: 404')

    def test_app_iter_range_unexpected_error(self):
        # Iterator value isn't a dict
        self.assertRaises(Exception,
            SegmentedIterable(self.controller, None,
            [None]).app_iter_range(None, None).next)
        self.assert_(self.controller.exception_args[0].startswith(
            'ERROR: While processing manifest'))

    def test_app_iter_range_with_no_segments(self):
        self.assertEquals(''.join(SegmentedIterable(
            self.controller, 'lc', []).app_iter_range(None, None)), '')
        self.assertEquals(''.join(SegmentedIterable(
            self.controller, 'lc', []).app_iter_range(3, None)), '')
        self.assertEquals(''.join(SegmentedIterable(
            self.controller, 'lc', []).app_iter_range(3, 5)), '')
        self.assertEquals(''.join(SegmentedIterable(
            self.controller, 'lc', []).app_iter_range(None, 5)), '')

    def test_app_iter_range_with_one_segment(self):
        listing = [{'name': 'o1', 'bytes': 1}]

        segit = SegmentedIterable(self.controller, 'lc', listing)
        segit.response = Stub()
        self.assertEquals(''.join(segit.app_iter_range(None, None)), '1')

        segit = SegmentedIterable(self.controller, 'lc', listing)
        self.assertEquals(''.join(segit.app_iter_range(3, None)), '')

        segit = SegmentedIterable(self.controller, 'lc', listing)
        self.assertEquals(''.join(segit.app_iter_range(3, 5)), '')

        segit = SegmentedIterable(self.controller, 'lc', listing)
        segit.response = Stub()
        self.assertEquals(''.join(segit.app_iter_range(None, 5)), '1')

    def test_app_iter_range_with_two_segments(self):
        listing = [{'name': 'o1', 'bytes': 1}, {'name': 'o2', 'bytes': 2}]

        segit = SegmentedIterable(self.controller, 'lc', listing)
        segit.response = Stub()
        self.assertEquals(''.join(segit.app_iter_range(None, None)), '122')

        segit = SegmentedIterable(self.controller, 'lc', listing)
        segit.response = Stub()
        self.assertEquals(''.join(segit.app_iter_range(1, None)), '22')

        segit = SegmentedIterable(self.controller, 'lc', listing)
        segit.response = Stub()
        self.assertEquals(''.join(segit.app_iter_range(1, 5)), '22')

        segit = SegmentedIterable(self.controller, 'lc', listing)
        segit.response = Stub()
        self.assertEquals(''.join(segit.app_iter_range(None, 2)), '12')

    def test_app_iter_range_with_many_segments(self):
        listing = [{'name': 'o1', 'bytes': 1}, {'name': 'o2', 'bytes': 2},
            {'name': 'o3', 'bytes': 3}, {'name': 'o4', 'bytes': 4}, {'name':
            'o5', 'bytes': 5}]

        segit = SegmentedIterable(self.controller, 'lc', listing)
        segit.response = Stub()
        self.assertEquals(''.join(segit.app_iter_range(None, None)),
            '122333444455555')

        segit = SegmentedIterable(self.controller, 'lc', listing)
        segit.response = Stub()
        self.assertEquals(''.join(segit.app_iter_range(3, None)),
            '333444455555')

        segit = SegmentedIterable(self.controller, 'lc', listing)
        segit.response = Stub()
        self.assertEquals(''.join(segit.app_iter_range(5, None)), '3444455555')

        segit = SegmentedIterable(self.controller, 'lc', listing)
        segit.response = Stub()
        self.assertEquals(''.join(segit.app_iter_range(None, 6)), '122333')

        segit = SegmentedIterable(self.controller, 'lc', listing)
        segit.response = Stub()
        self.assertEquals(''.join(segit.app_iter_range(None, 7)), '1223334')

        segit = SegmentedIterable(self.controller, 'lc', listing)
        segit.response = Stub()
        self.assertEquals(''.join(segit.app_iter_range(3, 7)), '3334')

        segit = SegmentedIterable(self.controller, 'lc', listing)
        segit.response = Stub()
        self.assertEquals(''.join(segit.app_iter_range(5, 7)), '34')


if __name__ == '__main__':
    setup()
    try:
        unittest.main()
    finally:
        teardown()<|MERGE_RESOLUTION|>--- conflicted
+++ resolved
@@ -381,12 +381,7 @@
             set_http_connect(200)
             partition, nodes, count = \
                 self.controller.account_info(self.account)
-<<<<<<< HEAD
-            proxy_server.http_connect = fake_http_connect(201,
-                                            raise_timeout_exc=True)
-=======
             set_http_connect(201, raise_timeout_exc=True)
->>>>>>> 50d72a1a
             self.controller._make_request(
                 nodes, partition, 'POST', '/', '', '',
                 self.controller.app.logger.thread_locals)
