--- conflicted
+++ resolved
@@ -34,14 +34,9 @@
 from swift.common.swob import Request, HeaderKeyDict
 import swift.container
 from swift.container import server as container_server
-<<<<<<< HEAD
-from swift.common.utils import (normalize_timestamp, mkdirs, public,
-                                replication, lock_parent_directory)
-=======
 from swift.common import constraints
 from swift.common.utils import (Timestamp, mkdirs, public, replication,
                                 lock_parent_directory, json)
->>>>>>> 1feaf6e2
 from test.unit import fake_http_connect
 from swift.common.storage_policy import (POLICY_INDEX, POLICIES,
                                          StoragePolicy)
@@ -1135,13 +1130,6 @@
         req = Request.blank(path, method='GET')
         resp = req.get_response(self.controller)
         self.assertEquals(resp.status_int, 404)  # sanity
-<<<<<<< HEAD
-        db = self.controller._get_container_broker('sda1', 'p', 'a', 'c')
-        self.assertEqual(True, db.is_deleted())
-        info = db.get_info()
-        self.assertEquals(info['put_timestamp'], normalize_timestamp('1'))
-        self.assertEquals(info['delete_timestamp'], normalize_timestamp('2'))
-=======
         # backend headers
         expectations = {
             'x-backend-put-timestamp': Timestamp(1).internal,
@@ -1158,7 +1146,6 @@
         self.assertEquals(info['put_timestamp'], Timestamp('1').internal)
         self.assertEquals(info['delete_timestamp'], Timestamp('2').internal)
         self.assertEquals(info['status_changed_at'], Timestamp('2').internal)
->>>>>>> 1feaf6e2
         # recreate
         req = Request.blank(path, method='PUT',
                             headers={'X-Timestamp': '4'})
@@ -1167,10 +1154,6 @@
         db = self.controller._get_container_broker('sda1', 'p', 'a', 'c')
         self.assertEqual(False, db.is_deleted())
         info = db.get_info()
-<<<<<<< HEAD
-        self.assertEquals(info['put_timestamp'], normalize_timestamp('4'))
-        self.assertEquals(info['delete_timestamp'], normalize_timestamp('2'))
-=======
         self.assertEquals(info['put_timestamp'], Timestamp('4').internal)
         self.assertEquals(info['delete_timestamp'], Timestamp('2').internal)
         self.assertEquals(info['status_changed_at'], Timestamp('4').internal)
@@ -1187,7 +1170,6 @@
                 self.assertEqual(resp.headers[header], expected,
                                  'header %s was %s is not expected %s' % (
                                      header, resp.headers[header], expected))
->>>>>>> 1feaf6e2
 
     def test_DELETE_PUT_recreate_replication_race(self):
         path = '/sda1/p/a/c'
@@ -1242,13 +1224,8 @@
                          [(exists, db.db_file) for exists in (False, True)])
         # info was updated
         info = db.get_info()
-<<<<<<< HEAD
-        self.assertEquals(info['put_timestamp'], normalize_timestamp('4'))
-        self.assertEquals(info['delete_timestamp'], normalize_timestamp('2'))
-=======
         self.assertEquals(info['put_timestamp'], Timestamp('4').internal)
         self.assertEquals(info['delete_timestamp'], Timestamp('2').internal)
->>>>>>> 1feaf6e2
 
     def test_DELETE_not_found(self):
         # Even if the container wasn't previously heard of, the container
