# Copyright (c) 2010-2012 OpenStack Foundation
#
# Licensed under the Apache License, Version 2.0 (the "License");
# you may not use this file except in compliance with the License.
# You may obtain a copy of the License at
#
#    http://www.apache.org/licenses/LICENSE-2.0
#
# Unless required by applicable law or agreed to in writing, software
# distributed under the License is distributed on an "AS IS" BASIS,
# WITHOUT WARRANTIES OR CONDITIONS OF ANY KIND, either express or
# implied.
# See the License for the specific language governing permissions and
# limitations under the License.

""" Swift tests """

import os
import copy
import logging
import errno
import sys
from contextlib import contextmanager, closing
from collections import defaultdict, Iterable
from numbers import Number
from tempfile import NamedTemporaryFile
import time
from eventlet.green import socket
from tempfile import mkdtemp
from shutil import rmtree
from test import get_config
from swift.common.utils import config_true_value, LogAdapter
from swift.common.ring import Ring, RingData
from hashlib import md5
from eventlet import sleep, Timeout
import logging.handlers
from httplib import HTTPException
<<<<<<< HEAD
from numbers import Number
=======
from swift.common import storage_policy
import functools
import cPickle as pickle
from gzip import GzipFile
import mock as mocklib
>>>>>>> 1feaf6e2

DEFAULT_PATCH_POLICIES = [storage_policy.StoragePolicy(0, 'nulo', True),
                          storage_policy.StoragePolicy(1, 'unu')]
LEGACY_PATCH_POLICIES = [storage_policy.StoragePolicy(0, 'legacy', True)]


def patch_policies(thing_or_policies=None, legacy_only=False):
    if legacy_only:
        default_policies = LEGACY_PATCH_POLICIES
    else:
        default_policies = DEFAULT_PATCH_POLICIES

    thing_or_policies = thing_or_policies or default_policies

    if isinstance(thing_or_policies, (
            Iterable, storage_policy.StoragePolicyCollection)):
        return PatchPolicies(thing_or_policies)
    else:
        # it's a thing!
        return PatchPolicies(default_policies)(thing_or_policies)


class PatchPolicies(object):
    """
    Why not mock.patch?  In my case, when used as a decorator on the class it
    seemed to patch setUp at the wrong time (i.e. in setup the global wasn't
    patched yet)
    """

    def __init__(self, policies):
        if isinstance(policies, storage_policy.StoragePolicyCollection):
            self.policies = policies
        else:
            self.policies = storage_policy.StoragePolicyCollection(policies)

    def __call__(self, thing):
        if isinstance(thing, type):
            return self._patch_class(thing)
        else:
            return self._patch_method(thing)

    def _patch_class(self, cls):

        class NewClass(cls):

            already_patched = False

            def setUp(cls_self):
                self._orig_POLICIES = storage_policy._POLICIES
                if not cls_self.already_patched:
                    storage_policy._POLICIES = self.policies
                    cls_self.already_patched = True
                super(NewClass, cls_self).setUp()

            def tearDown(cls_self):
                super(NewClass, cls_self).tearDown()
                storage_policy._POLICIES = self._orig_POLICIES

        NewClass.__name__ = cls.__name__
        return NewClass

    def _patch_method(self, f):
        @functools.wraps(f)
        def mywrapper(*args, **kwargs):
            self._orig_POLICIES = storage_policy._POLICIES
            try:
                storage_policy._POLICIES = self.policies
                return f(*args, **kwargs)
            finally:
                storage_policy._POLICIES = self._orig_POLICIES
        return mywrapper

    def __enter__(self):
        self._orig_POLICIES = storage_policy._POLICIES
        storage_policy._POLICIES = self.policies

    def __exit__(self, *args):
        storage_policy._POLICIES = self._orig_POLICIES


class FakeRing(Ring):

    def __init__(self, replicas=3, max_more_nodes=0, part_power=0):
        """
        :param part_power: make part calculation based on the path

        If you set a part_power when you setup your FakeRing the parts you get
        out of ring methods will actually be based on the path - otherwise we
        exercise the real ring code, but ignore the result and return 1.
        """
        # 9 total nodes (6 more past the initial 3) is the cap, no matter if
        # this is set higher, or R^2 for R replicas
        self.set_replicas(replicas)
        self.max_more_nodes = max_more_nodes
        self._part_shift = 32 - part_power
        self._reload()

    def get_part(self, *args, **kwargs):
        real_part = super(FakeRing, self).get_part(*args, **kwargs)
        if self._part_shift == 32:
            return 1
        return real_part

    def _reload(self):
        self._rtime = time.time()

    def clear_errors(self):
        for dev in self.devs:
            for key in ('errors', 'last_error'):
                try:
                    del dev[key]
                except KeyError:
                    pass

    def set_replicas(self, replicas):
        self.replicas = replicas
        self._devs = []
        for x in range(self.replicas):
            ip = '10.0.0.%s' % x
            port = 1000 + x
            self._devs.append({
                'ip': ip,
                'replication_ip': ip,
                'port': port,
                'replication_port': port,
                'device': 'sd' + (chr(ord('a') + x)),
                'zone': x % 3,
                'region': x % 2,
                'id': x,
            })

    @property
    def replica_count(self):
        return self.replicas

    def _get_part_nodes(self, part):
        return list(self._devs)

    def get_more_nodes(self, part):
        # replicas^2 is the true cap
        for x in xrange(self.replicas, min(self.replicas + self.max_more_nodes,
                                           self.replicas * self.replicas)):
            yield {'ip': '10.0.0.%s' % x,
                   'port': 1000 + x,
                   'device': 'sda',
                   'zone': x % 3,
                   'region': x % 2,
                   'id': x}


def write_fake_ring(path, *devs):
    """
    Pretty much just a two node, two replica, 2 part power ring...
    """
    dev1 = {'id': 0, 'zone': 0, 'device': 'sda1', 'ip': '127.0.0.1',
            'port': 6000}
    dev2 = {'id': 0, 'zone': 0, 'device': 'sdb1', 'ip': '127.0.0.1',
            'port': 6000}

    dev1_updates, dev2_updates = devs or ({}, {})

    dev1.update(dev1_updates)
    dev2.update(dev2_updates)

    replica2part2dev_id = [[0, 1, 0, 1], [1, 0, 1, 0]]
    devs = [dev1, dev2]
    part_shift = 30
    with closing(GzipFile(path, 'wb')) as f:
        pickle.dump(RingData(replica2part2dev_id, devs, part_shift), f)


class FakeMemcache(object):

    def __init__(self):
        self.store = {}

    def get(self, key):
        return self.store.get(key)

    def keys(self):
        return self.store.keys()

    def set(self, key, value, time=0):
        self.store[key] = value
        return True

    def incr(self, key, time=0):
        self.store[key] = self.store.setdefault(key, 0) + 1
        return self.store[key]

    @contextmanager
    def soft_lock(self, key, timeout=0, retries=5):
        yield True

    def delete(self, key):
        try:
            del self.store[key]
        except Exception:
            pass
        return True


def readuntil2crlfs(fd):
    rv = ''
    lc = ''
    crlfs = 0
    while crlfs < 2:
        c = fd.read(1)
        if not c:
            raise ValueError("didn't get two CRLFs; just got %r" % rv)
        rv = rv + c
        if c == '\r' and lc != '\n':
            crlfs = 0
        if lc == '\r' and c == '\n':
            crlfs += 1
        lc = c
    return rv


def connect_tcp(hostport):
    rv = socket.socket()
    rv.connect(hostport)
    return rv


@contextmanager
def tmpfile(content):
    with NamedTemporaryFile('w', delete=False) as f:
        file_name = f.name
        f.write(str(content))
    try:
        yield file_name
    finally:
        os.unlink(file_name)

xattr_data = {}


def _get_inode(fd):
    if not isinstance(fd, int):
        try:
            fd = fd.fileno()
        except AttributeError:
            return os.stat(fd).st_ino
    return os.fstat(fd).st_ino


def _setxattr(fd, k, v):
    inode = _get_inode(fd)
    data = xattr_data.get(inode, {})
    data[k] = v
    xattr_data[inode] = data


def _getxattr(fd, k):
    inode = _get_inode(fd)
    data = xattr_data.get(inode, {}).get(k)
    if not data:
        raise IOError(errno.ENODATA, "Fake IOError")
    return data

import xattr
xattr.setxattr = _setxattr
xattr.getxattr = _getxattr


@contextmanager
def temptree(files, contents=''):
    # generate enough contents to fill the files
    c = len(files)
    contents = (list(contents) + [''] * c)[:c]
    tempdir = mkdtemp()
    for path, content in zip(files, contents):
        if os.path.isabs(path):
            path = '.' + path
        new_path = os.path.join(tempdir, path)
        subdir = os.path.dirname(new_path)
        if not os.path.exists(subdir):
            os.makedirs(subdir)
        with open(new_path, 'w') as f:
            f.write(str(content))
    try:
        yield tempdir
    finally:
        rmtree(tempdir)


def with_tempdir(f):
    """
    Decorator to give a single test a tempdir as argument to test method.
    """
    @functools.wraps(f)
    def wrapped(*args, **kwargs):
        tempdir = mkdtemp()
        args = list(args)
        args.append(tempdir)
        try:
            return f(*args, **kwargs)
        finally:
            rmtree(tempdir)
    return wrapped


class NullLoggingHandler(logging.Handler):

    def emit(self, record):
        pass


class UnmockTimeModule(object):
    """
    Even if a test mocks time.time - you can restore unmolested behavior in a
    another module who imports time directly by monkey patching it's imported
    reference to the module with an instance of this class
    """

    _orig_time = time.time

    def __getattribute__(self, name):
        if name == 'time':
            return UnmockTimeModule._orig_time
        return getattr(time, name)


# logging.LogRecord.__init__ calls time.time
logging.time = UnmockTimeModule()


class FakeLogger(logging.Logger):
    # a thread safe logger

    def __init__(self, *args, **kwargs):
        self._clear()
        self.name = 'swift.unit.fake_logger'
        self.level = logging.NOTSET
        if 'facility' in kwargs:
            self.facility = kwargs['facility']
        self.statsd_client = None
        self.thread_locals = None
<<<<<<< HEAD
=======
        self.parent = None
>>>>>>> 1feaf6e2

    def _clear(self):
        self.log_dict = defaultdict(list)
        self.lines_dict = defaultdict(list)

    def _store_in(store_name):
        def stub_fn(self, *args, **kwargs):
            self.log_dict[store_name].append((args, kwargs))
        return stub_fn

    def _store_and_log_in(store_name, level):
        def stub_fn(self, *args, **kwargs):
            self.log_dict[store_name].append((args, kwargs))
            self._log(level, args[0], args[1:], **kwargs)
        return stub_fn

    def get_lines_for_level(self, level):
        return self.lines_dict[level]

    error = _store_and_log_in('error', logging.ERROR)
    info = _store_and_log_in('info', logging.INFO)
    warning = _store_and_log_in('warning', logging.WARNING)
    warn = _store_and_log_in('warning', logging.WARNING)
    debug = _store_and_log_in('debug', logging.DEBUG)

    def exception(self, *args, **kwargs):
        self.log_dict['exception'].append((args, kwargs,
                                           str(sys.exc_info()[1])))
        print 'FakeLogger Exception: %s' % self.log_dict

    # mock out the StatsD logging methods:
    update_stats = _store_in('update_stats')
    increment = _store_in('increment')
    decrement = _store_in('decrement')
    timing = _store_in('timing')
    timing_since = _store_in('timing_since')
    transfer_rate = _store_in('transfer_rate')
    set_statsd_prefix = _store_in('set_statsd_prefix')

    def get_increments(self):
        return [call[0][0] for call in self.log_dict['increment']]

    def get_increment_counts(self):
        counts = {}
        for metric in self.get_increments():
            if metric not in counts:
                counts[metric] = 0
            counts[metric] += 1
        return counts

    def setFormatter(self, obj):
        self.formatter = obj

    def close(self):
        self._clear()

    def set_name(self, name):
        # don't touch _handlers
        self._name = name

    def acquire(self):
        pass

    def release(self):
        pass

    def createLock(self):
        pass

    def emit(self, record):
        pass

    def _handle(self, record):
        try:
            line = record.getMessage()
        except TypeError:
            print 'WARNING: unable to format log message %r %% %r' % (
                record.msg, record.args)
            raise
        self.lines_dict[record.levelname.lower()].append(line)

    def handle(self, record):
        self._handle(record)

    def flush(self):
        pass

    def handleError(self, record):
        pass


class DebugLogger(FakeLogger):
    """A simple stdout logging version of FakeLogger"""

    def __init__(self, *args, **kwargs):
        FakeLogger.__init__(self, *args, **kwargs)
        self.formatter = logging.Formatter(
            "%(server)s %(levelname)s: %(message)s")

    def handle(self, record):
        self._handle(record)
        print self.formatter.format(record)


class DebugLogAdapter(LogAdapter):

    def _send_to_logger(name):
        def stub_fn(self, *args, **kwargs):
            return getattr(self.logger, name)(*args, **kwargs)
        return stub_fn

    # delegate to FakeLogger's mocks
    update_stats = _send_to_logger('update_stats')
    increment = _send_to_logger('increment')
    decrement = _send_to_logger('decrement')
    timing = _send_to_logger('timing')
    timing_since = _send_to_logger('timing_since')
    transfer_rate = _send_to_logger('transfer_rate')
    set_statsd_prefix = _send_to_logger('set_statsd_prefix')

    def __getattribute__(self, name):
        try:
            return object.__getattribute__(self, name)
        except AttributeError:
            return getattr(self.__dict__['logger'], name)


def debug_logger(name='test'):
    """get a named adapted debug logger"""
    return DebugLogAdapter(DebugLogger(), name)


original_syslog_handler = logging.handlers.SysLogHandler


def fake_syslog_handler():
    for attr in dir(original_syslog_handler):
        if attr.startswith('LOG'):
            setattr(FakeLogger, attr,
                    copy.copy(getattr(logging.handlers.SysLogHandler, attr)))
    FakeLogger.priority_map = \
        copy.deepcopy(logging.handlers.SysLogHandler.priority_map)

    logging.handlers.SysLogHandler = FakeLogger


if config_true_value(get_config('unit_test').get('fake_syslog', 'False')):
    fake_syslog_handler()


class MockTrue(object):
    """
    Instances of MockTrue evaluate like True
    Any attr accessed on an instance of MockTrue will return a MockTrue
    instance. Any method called on an instance of MockTrue will return
    a MockTrue instance.

    >>> thing = MockTrue()
    >>> thing
    True
    >>> thing == True # True == True
    True
    >>> thing == False # True == False
    False
    >>> thing != True # True != True
    False
    >>> thing != False # True != False
    True
    >>> thing.attribute
    True
    >>> thing.method()
    True
    >>> thing.attribute.method()
    True
    >>> thing.method().attribute
    True

    """

    def __getattribute__(self, *args, **kwargs):
        return self

    def __call__(self, *args, **kwargs):
        return self

    def __repr__(*args, **kwargs):
        return repr(True)

    def __eq__(self, other):
        return other is True

    def __ne__(self, other):
        return other is not True


@contextmanager
def mock(update):
    returns = []
    deletes = []
    for key, value in update.items():
        imports = key.split('.')
        attr = imports.pop(-1)
        module = __import__(imports[0], fromlist=imports[1:])
        for modname in imports[1:]:
            module = getattr(module, modname)
        if hasattr(module, attr):
            returns.append((module, attr, getattr(module, attr)))
        else:
            deletes.append((module, attr))
        setattr(module, attr, value)
    try:
        yield True
    finally:
        for module, attr, value in returns:
            setattr(module, attr, value)
        for module, attr in deletes:
            delattr(module, attr)


def fake_http_connect(*code_iter, **kwargs):

    class FakeConn(object):

        def __init__(self, status, etag=None, body='', timestamp='1',
                     expect_status=None, headers=None):
            self.status = status
            if expect_status is None:
                self.expect_status = self.status
            else:
                self.expect_status = expect_status
            self.reason = 'Fake'
            self.host = '1.2.3.4'
            self.port = '1234'
            self.sent = 0
            self.received = 0
            self.etag = etag
            self.body = body
            self.headers = headers or {}
            self.timestamp = timestamp
            if 'slow' in kwargs and isinstance(kwargs['slow'], list):
                try:
                    self._next_sleep = kwargs['slow'].pop(0)
                except IndexError:
                    self._next_sleep = None

        def getresponse(self):
            exc = kwargs.get('raise_exc')
            if exc:
                if isinstance(exc, Exception):
                    raise exc
                raise Exception('test')
            if kwargs.get('raise_timeout_exc'):
                raise Timeout()
            return self

        def getexpect(self):
            if self.expect_status == -2:
                raise HTTPException()
            if self.expect_status == -3:
                return FakeConn(507)
            if self.expect_status == -4:
                return FakeConn(201)
            if self.expect_status == 412:
                return FakeConn(412)
            return FakeConn(100)

        def getheaders(self):
            etag = self.etag
            if not etag:
                if isinstance(self.body, str):
                    etag = '"' + md5(self.body).hexdigest() + '"'
                else:
                    etag = '"68b329da9893e34099c7d8ad5cb9c940"'

            headers = {'content-length': len(self.body),
                       'content-type': 'x-application/test',
                       'x-timestamp': self.timestamp,
                       'last-modified': self.timestamp,
                       'x-object-meta-test': 'testing',
                       'x-delete-at': '9876543210',
                       'etag': etag,
                       'x-works': 'yes'}
            if self.status // 100 == 2:
                headers['x-account-container-count'] = \
                    kwargs.get('count', 12345)
            if not self.timestamp:
                del headers['x-timestamp']
            try:
                if container_ts_iter.next() is False:
                    headers['x-container-timestamp'] = '1'
            except StopIteration:
                pass
            am_slow, value = self.get_slow()
            if am_slow:
                headers['content-length'] = '4'
            headers.update(self.headers)
            return headers.items()

        def get_slow(self):
            if 'slow' in kwargs and isinstance(kwargs['slow'], list):
                if self._next_sleep is not None:
                    return True, self._next_sleep
                else:
                    return False, 0.01
            if kwargs.get('slow') and isinstance(kwargs['slow'], Number):
                return True, kwargs['slow']
            return bool(kwargs.get('slow')), 0.1

        def read(self, amt=None):
            am_slow, value = self.get_slow()
            if am_slow:
                if self.sent < 4:
                    self.sent += 1
                    sleep(value)
                    return ' '
            rv = self.body[:amt]
            self.body = self.body[amt:]
            return rv

        def send(self, amt=None):
            am_slow, value = self.get_slow()
            if am_slow:
                if self.received < 4:
                    self.received += 1
                    sleep(value)

        def getheader(self, name, default=None):
            return dict(self.getheaders()).get(name.lower(), default)

    timestamps_iter = iter(kwargs.get('timestamps') or ['1'] * len(code_iter))
    etag_iter = iter(kwargs.get('etags') or [None] * len(code_iter))
    if isinstance(kwargs.get('headers'), list):
        headers_iter = iter(kwargs['headers'])
    else:
        headers_iter = iter([kwargs.get('headers', {})] * len(code_iter))

    x = kwargs.get('missing_container', [False] * len(code_iter))
    if not isinstance(x, (tuple, list)):
        x = [x] * len(code_iter)
    container_ts_iter = iter(x)
    code_iter = iter(code_iter)
    static_body = kwargs.get('body', None)
    body_iter = kwargs.get('body_iter', None)
    if body_iter:
        body_iter = iter(body_iter)

    def connect(*args, **ckwargs):
        if kwargs.get('slow_connect', False):
            sleep(0.1)
        if 'give_content_type' in kwargs:
            if len(args) >= 7 and 'Content-Type' in args[6]:
                kwargs['give_content_type'](args[6]['Content-Type'])
            else:
                kwargs['give_content_type']('')
        if 'give_connect' in kwargs:
            kwargs['give_connect'](*args, **ckwargs)
        status = code_iter.next()
        if isinstance(status, tuple):
            status, expect_status = status
        else:
            expect_status = status
        etag = etag_iter.next()
        headers = headers_iter.next()
        timestamp = timestamps_iter.next()

        if status <= 0:
            raise HTTPException()
        if body_iter is None:
            body = static_body or ''
        else:
            body = body_iter.next()
        return FakeConn(status, etag, body=body, timestamp=timestamp,
                        expect_status=expect_status, headers=headers)

    connect.code_iter = code_iter

<<<<<<< HEAD
    return connect
=======
    return connect


@contextmanager
def mocked_http_conn(*args, **kwargs):
    fake_conn = fake_http_connect(*args, **kwargs)
    with mocklib.patch('swift.common.bufferedhttp.http_connect_raw',
                       new=fake_conn):
        yield fake_conn
>>>>>>> 1feaf6e2
<|MERGE_RESOLUTION|>--- conflicted
+++ resolved
@@ -35,15 +35,11 @@
 from eventlet import sleep, Timeout
 import logging.handlers
 from httplib import HTTPException
-<<<<<<< HEAD
-from numbers import Number
-=======
 from swift.common import storage_policy
 import functools
 import cPickle as pickle
 from gzip import GzipFile
 import mock as mocklib
->>>>>>> 1feaf6e2
 
 DEFAULT_PATCH_POLICIES = [storage_policy.StoragePolicy(0, 'nulo', True),
                           storage_policy.StoragePolicy(1, 'unu')]
@@ -383,10 +379,7 @@
             self.facility = kwargs['facility']
         self.statsd_client = None
         self.thread_locals = None
-<<<<<<< HEAD
-=======
         self.parent = None
->>>>>>> 1feaf6e2
 
     def _clear(self):
         self.log_dict = defaultdict(list)
@@ -763,9 +756,6 @@
 
     connect.code_iter = code_iter
 
-<<<<<<< HEAD
-    return connect
-=======
     return connect
 
 
@@ -774,5 +764,4 @@
     fake_conn = fake_http_connect(*args, **kwargs)
     with mocklib.patch('swift.common.bufferedhttp.http_connect_raw',
                        new=fake_conn):
-        yield fake_conn
->>>>>>> 1feaf6e2
+        yield fake_conn