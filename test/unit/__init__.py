# Copyright (c) 2010-2012 OpenStack Foundation
#
# Licensed under the Apache License, Version 2.0 (the "License");
# you may not use this file except in compliance with the License.
# You may obtain a copy of the License at
#
#    http://www.apache.org/licenses/LICENSE-2.0
#
# Unless required by applicable law or agreed to in writing, software
# distributed under the License is distributed on an "AS IS" BASIS,
# WITHOUT WARRANTIES OR CONDITIONS OF ANY KIND, either express or
# implied.
# See the License for the specific language governing permissions and
# limitations under the License.

""" Swift tests """

from __future__ import print_function
import os
import copy
import logging
import errno
from six.moves import range
import sys
from contextlib import contextmanager, closing
from collections import defaultdict, Iterable
import itertools
from numbers import Number
from tempfile import NamedTemporaryFile
import time
import eventlet
from eventlet.green import socket
from tempfile import mkdtemp
from shutil import rmtree
from swift.common.utils import Timestamp, NOTICE
from test import get_config
from swift.common import swob, utils
from swift.common.ring import Ring, RingData
from hashlib import md5
import logging.handlers

from six.moves.http_client import HTTPException
<<<<<<< HEAD
from swift.common import constraints, storage_policy
from swift.common.storage_policy import StoragePolicy, ECStoragePolicy
=======
from swift.common import storage_policy
from swift.common.storage_policy import (StoragePolicy, ECStoragePolicy,
                                         VALID_EC_TYPES)
>>>>>>> 42b0bc04
import functools
import six.moves.cPickle as pickle
from gzip import GzipFile
import mock as mocklib
import inspect

EMPTY_ETAG = md5().hexdigest()

# try not to import this module from swift
if not os.path.basename(sys.argv[0]).startswith('swift'):
    # never patch HASH_PATH_SUFFIX AGAIN!
    utils.HASH_PATH_SUFFIX = 'endcap'


EC_TYPE_PREFERENCE = [
    'liberasurecode_rs_vand',
    'jerasure_rs_vand',
]
for eclib_name in EC_TYPE_PREFERENCE:
    if eclib_name in VALID_EC_TYPES:
        break
else:
    raise SystemExit('ERROR: unable to find suitable PyECLib type'
                     ' (none of %r found in %r)' % (
                         EC_TYPE_PREFERENCE,
                         VALID_EC_TYPES,
                     ))
DEFAULT_TEST_EC_TYPE = eclib_name


def patch_policies(thing_or_policies=None, legacy_only=False,
                   with_ec_default=False, fake_ring_args=None):
    if isinstance(thing_or_policies, (
            Iterable, storage_policy.StoragePolicyCollection)):
        return PatchPolicies(thing_or_policies, fake_ring_args=fake_ring_args)

    if legacy_only:
        default_policies = [
            StoragePolicy(0, name='legacy', is_default=True),
        ]
        default_ring_args = [{}]
    elif with_ec_default:
        default_policies = [
            ECStoragePolicy(0, name='ec', is_default=True,
                            ec_type=DEFAULT_TEST_EC_TYPE, ec_ndata=10,
                            ec_nparity=4, ec_segment_size=4096),
            StoragePolicy(1, name='unu'),
        ]
        default_ring_args = [{'replicas': 14}, {}]
    else:
        default_policies = [
            StoragePolicy(0, name='nulo', is_default=True),
            StoragePolicy(1, name='unu'),
        ]
        default_ring_args = [{}, {}]

    fake_ring_args = fake_ring_args or default_ring_args
    decorator = PatchPolicies(default_policies, fake_ring_args=fake_ring_args)

    if not thing_or_policies:
        return decorator
    else:
        # it's a thing, we return the wrapped thing instead of the decorator
        return decorator(thing_or_policies)


class PatchPolicies(object):
    """
    Why not mock.patch?  In my case, when used as a decorator on the class it
    seemed to patch setUp at the wrong time (i.e. in setup the global wasn't
    patched yet)
    """

    def __init__(self, policies, fake_ring_args=None):
        if isinstance(policies, storage_policy.StoragePolicyCollection):
            self.policies = policies
        else:
            self.policies = storage_policy.StoragePolicyCollection(policies)
        self.fake_ring_args = fake_ring_args or [None] * len(self.policies)

    def _setup_rings(self):
        """
        Our tests tend to use the policies rings like their own personal
        playground - which can be a problem in the particular case of a
        patched TestCase class where the FakeRing objects are scoped in the
        call to the patch_policies wrapper outside of the TestCase instance
        which can lead to some bled state.

        To help tests get better isolation without having to think about it,
        here we're capturing the args required to *build* a new FakeRing
        instances so we can ensure each test method gets a clean ring setup.

        The TestCase can always "tweak" these fresh rings in setUp - or if
        they'd prefer to get the same "reset" behavior with custom FakeRing's
        they can pass in their own fake_ring_args to patch_policies instead of
        setting the object_ring on the policy definitions.
        """
        for policy, fake_ring_arg in zip(self.policies, self.fake_ring_args):
            if fake_ring_arg is not None:
                policy.object_ring = FakeRing(**fake_ring_arg)

    def __call__(self, thing):
        if isinstance(thing, type):
            return self._patch_class(thing)
        else:
            return self._patch_method(thing)

    def _patch_class(self, cls):
        """
        Creating a new class that inherits from decorated class is the more
        common way I've seen class decorators done - but it seems to cause
        infinite recursion when super is called from inside methods in the
        decorated class.
        """

        orig_setUp = cls.setUp
        orig_tearDown = cls.tearDown

        def setUp(cls_self):
            self._orig_POLICIES = storage_policy._POLICIES
            if not getattr(cls_self, '_policies_patched', False):
                storage_policy._POLICIES = self.policies
                self._setup_rings()
                cls_self._policies_patched = True

            orig_setUp(cls_self)

        def tearDown(cls_self):
            orig_tearDown(cls_self)
            storage_policy._POLICIES = self._orig_POLICIES

        cls.setUp = setUp
        cls.tearDown = tearDown

        return cls

    def _patch_method(self, f):
        @functools.wraps(f)
        def mywrapper(*args, **kwargs):
            self._orig_POLICIES = storage_policy._POLICIES
            try:
                storage_policy._POLICIES = self.policies
                self._setup_rings()
                return f(*args, **kwargs)
            finally:
                storage_policy._POLICIES = self._orig_POLICIES
        return mywrapper

    def __enter__(self):
        self._orig_POLICIES = storage_policy._POLICIES
        storage_policy._POLICIES = self.policies

    def __exit__(self, *args):
        storage_policy._POLICIES = self._orig_POLICIES


class FakeRing(Ring):

    def __init__(self, replicas=3, max_more_nodes=0, part_power=0,
                 base_port=1000):
        """
        :param part_power: make part calculation based on the path

        If you set a part_power when you setup your FakeRing the parts you get
        out of ring methods will actually be based on the path - otherwise we
        exercise the real ring code, but ignore the result and return 1.
        """
        self._base_port = base_port
        self.max_more_nodes = max_more_nodes
        self._part_shift = 32 - part_power
        # 9 total nodes (6 more past the initial 3) is the cap, no matter if
        # this is set higher, or R^2 for R replicas
        self.set_replicas(replicas)
        self._reload()

    def _reload(self):
        self._rtime = time.time()

    def set_replicas(self, replicas):
        self.replicas = replicas
        self._devs = []
        for x in range(self.replicas):
            ip = '10.0.0.%s' % x
            port = self._base_port + x
            self._devs.append({
                'ip': ip,
                'replication_ip': ip,
                'port': port,
                'replication_port': port,
                'device': 'sd' + (chr(ord('a') + x)),
                'zone': x % 3,
                'region': x % 2,
                'id': x,
            })

    @property
    def replica_count(self):
        return self.replicas

    def _get_part_nodes(self, part):
        return [dict(node, index=i) for i, node in enumerate(list(self._devs))]

    def get_more_nodes(self, part):
        for x in range(self.replicas, (self.replicas + self.max_more_nodes)):
            yield {'ip': '10.0.0.%s' % x,
                   'replication_ip': '10.0.0.%s' % x,
                   'port': self._base_port + x,
                   'replication_port': self._base_port + x,
                   'device': 'sda',
                   'zone': x % 3,
                   'region': x % 2,
                   'id': x}


def write_fake_ring(path, *devs):
    """
    Pretty much just a two node, two replica, 2 part power ring...
    """
    dev1 = {'id': 0, 'zone': 0, 'device': 'sda1', 'ip': '127.0.0.1',
            'port': 6000}
    dev2 = {'id': 0, 'zone': 0, 'device': 'sdb1', 'ip': '127.0.0.1',
            'port': 6000}

    dev1_updates, dev2_updates = devs or ({}, {})

    dev1.update(dev1_updates)
    dev2.update(dev2_updates)

    replica2part2dev_id = [[0, 1, 0, 1], [1, 0, 1, 0]]
    devs = [dev1, dev2]
    part_shift = 30
    with closing(GzipFile(path, 'wb')) as f:
        pickle.dump(RingData(replica2part2dev_id, devs, part_shift), f)


class FabricatedRing(Ring):
    """
    When a FakeRing just won't do - you can fabricate one to meet
    your tests needs.
    """

    def __init__(self, replicas=6, devices=8, nodes=4, port=6000,
                 part_power=4):
        self.devices = devices
        self.nodes = nodes
        self.port = port
        self.replicas = 6
        self.part_power = part_power
        self._part_shift = 32 - self.part_power
        self._reload()

    def _reload(self, *args, **kwargs):
        self._rtime = time.time() * 2
        if hasattr(self, '_replica2part2dev_id'):
            return
        self._devs = [{
            'region': 1,
            'zone': 1,
            'weight': 1.0,
            'id': i,
            'device': 'sda%d' % i,
            'ip': '10.0.0.%d' % (i % self.nodes),
            'replication_ip': '10.0.0.%d' % (i % self.nodes),
            'port': self.port,
            'replication_port': self.port,
        } for i in range(self.devices)]

        self._replica2part2dev_id = [
            [None] * 2 ** self.part_power
            for i in range(self.replicas)
        ]
        dev_ids = itertools.cycle(range(self.devices))
        for p in range(2 ** self.part_power):
            for r in range(self.replicas):
                self._replica2part2dev_id[r][p] = next(dev_ids)


class FakeMemcache(object):

    def __init__(self):
        self.store = {}

    def get(self, key):
        return self.store.get(key)

    def keys(self):
        return self.store.keys()

    def set(self, key, value, time=0):
        self.store[key] = value
        return True

    def incr(self, key, time=0):
        self.store[key] = self.store.setdefault(key, 0) + 1
        return self.store[key]

    @contextmanager
    def soft_lock(self, key, timeout=0, retries=5):
        yield True

    def delete(self, key):
        try:
            del self.store[key]
        except Exception:
            pass
        return True


def readuntil2crlfs(fd):
    rv = ''
    lc = ''
    crlfs = 0
    while crlfs < 2:
        c = fd.read(1)
        if not c:
            raise ValueError("didn't get two CRLFs; just got %r" % rv)
        rv = rv + c
        if c == '\r' and lc != '\n':
            crlfs = 0
        if lc == '\r' and c == '\n':
            crlfs += 1
        lc = c
    return rv


def connect_tcp(hostport):
    rv = socket.socket()
    rv.connect(hostport)
    return rv


@contextmanager
def tmpfile(content):
    with NamedTemporaryFile('w', delete=False) as f:
        file_name = f.name
        f.write(str(content))
    try:
        yield file_name
    finally:
        os.unlink(file_name)

xattr_data = {}


def _get_inode(fd):
    if not isinstance(fd, int):
        try:
            fd = fd.fileno()
        except AttributeError:
            return os.stat(fd).st_ino
    return os.fstat(fd).st_ino


def _setxattr(fd, k, v):
    inode = _get_inode(fd)
    data = xattr_data.get(inode, {})
    data[k] = v
    xattr_data[inode] = data


def _getxattr(fd, k):
    inode = _get_inode(fd)
    data = xattr_data.get(inode, {}).get(k)
    if not data:
        raise IOError(errno.ENODATA, "Fake IOError")
    return data

import xattr
xattr.setxattr = _setxattr
xattr.getxattr = _getxattr


@contextmanager
def temptree(files, contents=''):
    # generate enough contents to fill the files
    c = len(files)
    contents = (list(contents) + [''] * c)[:c]
    tempdir = mkdtemp()
    for path, content in zip(files, contents):
        if os.path.isabs(path):
            path = '.' + path
        new_path = os.path.join(tempdir, path)
        subdir = os.path.dirname(new_path)
        if not os.path.exists(subdir):
            os.makedirs(subdir)
        with open(new_path, 'w') as f:
            f.write(str(content))
    try:
        yield tempdir
    finally:
        rmtree(tempdir)


def with_tempdir(f):
    """
    Decorator to give a single test a tempdir as argument to test method.
    """
    @functools.wraps(f)
    def wrapped(*args, **kwargs):
        tempdir = mkdtemp()
        args = list(args)
        args.append(tempdir)
        try:
            return f(*args, **kwargs)
        finally:
            rmtree(tempdir)
    return wrapped


class NullLoggingHandler(logging.Handler):

    def emit(self, record):
        pass


class UnmockTimeModule(object):
    """
    Even if a test mocks time.time - you can restore unmolested behavior in a
    another module who imports time directly by monkey patching it's imported
    reference to the module with an instance of this class
    """

    _orig_time = time.time

    def __getattribute__(self, name):
        if name == 'time':
            return UnmockTimeModule._orig_time
        return getattr(time, name)


# logging.LogRecord.__init__ calls time.time
logging.time = UnmockTimeModule()


class FakeLogger(logging.Logger, object):
    # a thread safe fake logger

    def __init__(self, *args, **kwargs):
        self._clear()
        self.name = 'swift.unit.fake_logger'
        self.level = logging.NOTSET
        if 'facility' in kwargs:
            self.facility = kwargs['facility']
        self.statsd_client = None
        self.thread_locals = None
        self.parent = None

    store_in = {
        logging.ERROR: 'error',
        logging.WARNING: 'warning',
        logging.INFO: 'info',
        logging.DEBUG: 'debug',
        logging.CRITICAL: 'critical',
        NOTICE: 'notice',
    }

    def notice(self, msg, *args, **kwargs):
        """
        Convenience function for syslog priority LOG_NOTICE. The python
        logging lvl is set to 25, just above info.  SysLogHandler is
        monkey patched to map this log lvl to the LOG_NOTICE syslog
        priority.
        """
        self.log(NOTICE, msg, *args, **kwargs)

    def _log(self, level, msg, *args, **kwargs):
        store_name = self.store_in[level]
        cargs = [msg]
        if any(args):
            cargs.extend(args)
        captured = dict(kwargs)
        if 'exc_info' in kwargs and \
                not isinstance(kwargs['exc_info'], tuple):
            captured['exc_info'] = sys.exc_info()
        self.log_dict[store_name].append((tuple(cargs), captured))
        super(FakeLogger, self)._log(level, msg, *args, **kwargs)

    def _clear(self):
        self.log_dict = defaultdict(list)
        self.lines_dict = {'critical': [], 'error': [], 'info': [],
                           'warning': [], 'debug': [], 'notice': []}

    clear = _clear  # this is a public interface

    def get_lines_for_level(self, level):
        if level not in self.lines_dict:
            raise KeyError(
                "Invalid log level '%s'; valid levels are %s" %
                (level,
                 ', '.join("'%s'" % lvl for lvl in sorted(self.lines_dict))))
        return self.lines_dict[level]

    def all_log_lines(self):
        return dict((level, msgs) for level, msgs in self.lines_dict.items()
                    if len(msgs) > 0)

    def _store_in(store_name):
        def stub_fn(self, *args, **kwargs):
            self.log_dict[store_name].append((args, kwargs))
        return stub_fn

    # mock out the StatsD logging methods:
    update_stats = _store_in('update_stats')
    increment = _store_in('increment')
    decrement = _store_in('decrement')
    timing = _store_in('timing')
    timing_since = _store_in('timing_since')
    transfer_rate = _store_in('transfer_rate')
    set_statsd_prefix = _store_in('set_statsd_prefix')

    def get_increments(self):
        return [call[0][0] for call in self.log_dict['increment']]

    def get_increment_counts(self):
        counts = {}
        for metric in self.get_increments():
            if metric not in counts:
                counts[metric] = 0
            counts[metric] += 1
        return counts

    def setFormatter(self, obj):
        self.formatter = obj

    def close(self):
        self._clear()

    def set_name(self, name):
        # don't touch _handlers
        self._name = name

    def acquire(self):
        pass

    def release(self):
        pass

    def createLock(self):
        pass

    def emit(self, record):
        pass

    def _handle(self, record):
        try:
            line = record.getMessage()
        except TypeError:
            print('WARNING: unable to format log message %r %% %r' % (
                record.msg, record.args))
            raise
        self.lines_dict[record.levelname.lower()].append(line)

    def handle(self, record):
        self._handle(record)

    def flush(self):
        pass

    def handleError(self, record):
        pass


class DebugLogger(FakeLogger):
    """A simple stdout logging version of FakeLogger"""

    def __init__(self, *args, **kwargs):
        FakeLogger.__init__(self, *args, **kwargs)
        self.formatter = logging.Formatter(
            "%(server)s %(levelname)s: %(message)s")

    def handle(self, record):
        self._handle(record)
        print(self.formatter.format(record))


class DebugLogAdapter(utils.LogAdapter):

    def _send_to_logger(name):
        def stub_fn(self, *args, **kwargs):
            return getattr(self.logger, name)(*args, **kwargs)
        return stub_fn

    # delegate to FakeLogger's mocks
    update_stats = _send_to_logger('update_stats')
    increment = _send_to_logger('increment')
    decrement = _send_to_logger('decrement')
    timing = _send_to_logger('timing')
    timing_since = _send_to_logger('timing_since')
    transfer_rate = _send_to_logger('transfer_rate')
    set_statsd_prefix = _send_to_logger('set_statsd_prefix')

    def __getattribute__(self, name):
        try:
            return object.__getattribute__(self, name)
        except AttributeError:
            return getattr(self.__dict__['logger'], name)


def debug_logger(name='test'):
    """get a named adapted debug logger"""
    return DebugLogAdapter(DebugLogger(), name)


original_syslog_handler = logging.handlers.SysLogHandler


def fake_syslog_handler():
    for attr in dir(original_syslog_handler):
        if attr.startswith('LOG'):
            setattr(FakeLogger, attr,
                    copy.copy(getattr(logging.handlers.SysLogHandler, attr)))
    FakeLogger.priority_map = \
        copy.deepcopy(logging.handlers.SysLogHandler.priority_map)

    logging.handlers.SysLogHandler = FakeLogger


if utils.config_true_value(
        get_config('unit_test').get('fake_syslog', 'False')):
    fake_syslog_handler()


class MockTrue(object):
    """
    Instances of MockTrue evaluate like True
    Any attr accessed on an instance of MockTrue will return a MockTrue
    instance. Any method called on an instance of MockTrue will return
    a MockTrue instance.

    >>> thing = MockTrue()
    >>> thing
    True
    >>> thing == True # True == True
    True
    >>> thing == False # True == False
    False
    >>> thing != True # True != True
    False
    >>> thing != False # True != False
    True
    >>> thing.attribute
    True
    >>> thing.method()
    True
    >>> thing.attribute.method()
    True
    >>> thing.method().attribute
    True

    """

    def __getattribute__(self, *args, **kwargs):
        return self

    def __call__(self, *args, **kwargs):
        return self

    def __repr__(*args, **kwargs):
        return repr(True)

    def __eq__(self, other):
        return other is True

    def __ne__(self, other):
        return other is not True


@contextmanager
def mock(update):
    returns = []
    deletes = []
    for key, value in update.items():
        imports = key.split('.')
        attr = imports.pop(-1)
        module = __import__(imports[0], fromlist=imports[1:])
        for modname in imports[1:]:
            module = getattr(module, modname)
        if hasattr(module, attr):
            returns.append((module, attr, getattr(module, attr)))
        else:
            deletes.append((module, attr))
        setattr(module, attr, value)
    try:
        yield True
    finally:
        for module, attr, value in returns:
            setattr(module, attr, value)
        for module, attr in deletes:
            delattr(module, attr)


class FakeStatus(object):
    """
    This will work with our fake_http_connect, if you hand in one of these
    instead of a status int or status int tuple to the "codes" iter you can
    add some eventlet sleep to the expect and response stages of the
    connection.
    """

    def __init__(self, status, expect_sleep=None, response_sleep=None):
        """
        :param status: the response status int, or a tuple of
                       ([expect_status, ...], response_status)
        :param expect_sleep: float, time to eventlet sleep during expect, can
                             be a iter of floats
        :param response_sleep: float, time to eventlet sleep during response
        """
        # connect exception
        if isinstance(status, (Exception, eventlet.Timeout)):
            raise status
        if isinstance(status, tuple):
            self.expect_status = list(status[:-1])
            self.status = status[-1]
            self.explicit_expect_list = True
        else:
            self.expect_status, self.status = ([], status)
            self.explicit_expect_list = False
        if not self.expect_status:
            # when a swift backend service returns a status before reading
            # from the body (mostly an error response) eventlet.wsgi will
            # respond with that status line immediately instead of 100
            # Continue, even if the client sent the Expect 100 header.
            # BufferedHttp and the proxy both see these error statuses
            # when they call getexpect, so our FakeConn tries to act like
            # our backend services and return certain types of responses
            # as expect statuses just like a real backend server would do.
            if self.status in (507, 412, 409):
                self.expect_status = [status]
            else:
                self.expect_status = [100, 100]

        # setup sleep attributes
        if not isinstance(expect_sleep, (list, tuple)):
            expect_sleep = [expect_sleep] * len(self.expect_status)
        self.expect_sleep_list = list(expect_sleep)
        while len(self.expect_sleep_list) < len(self.expect_status):
            self.expect_sleep_list.append(None)
        self.response_sleep = response_sleep

    def get_response_status(self):
        if self.response_sleep is not None:
            eventlet.sleep(self.response_sleep)
        if self.expect_status and self.explicit_expect_list:
            raise Exception('Test did not consume all fake '
                            'expect status: %r' % (self.expect_status,))
        if isinstance(self.status, (Exception, eventlet.Timeout)):
            raise self.status
        return self.status

    def get_expect_status(self):
        expect_sleep = self.expect_sleep_list.pop(0)
        if expect_sleep is not None:
            eventlet.sleep(expect_sleep)
        expect_status = self.expect_status.pop(0)
        if isinstance(expect_status, (Exception, eventlet.Timeout)):
            raise expect_status
        return expect_status


class SlowBody(object):
    """
    This will work with our fake_http_connect, if you hand in these
    instead of strings it will make reads take longer by the given
    amount.  It should be a little bit easier to extend than the
    current slow kwarg - which inserts whitespace in the response.
    Also it should be easy to detect if you have one of these (or a
    subclass) for the body inside of FakeConn if we wanted to do
    something smarter than just duck-type the str/buffer api
    enough to get by.
    """

    def __init__(self, body, slowness):
        self.body = body
        self.slowness = slowness

    def slowdown(self):
        eventlet.sleep(self.slowness)

    def __getitem__(self, s):
        return SlowBody(self.body[s], self.slowness)

    def __len__(self):
        return len(self.body)

    def __radd__(self, other):
        self.slowdown()
        return other + self.body


def fake_http_connect(*code_iter, **kwargs):

    class FakeConn(object):

        def __init__(self, status, etag=None, body='', timestamp='1',
                     headers=None, expect_headers=None, connection_id=None,
                     give_send=None):
            if not isinstance(status, FakeStatus):
                status = FakeStatus(status)
            self._status = status
            self.reason = 'Fake'
            self.host = '1.2.3.4'
            self.port = '1234'
            self.sent = 0
            self.received = 0
            self.etag = etag
            self.body = body
            self.headers = headers or {}
            self.expect_headers = expect_headers or {}
            self.timestamp = timestamp
            self.connection_id = connection_id
            self.give_send = give_send
            if 'slow' in kwargs and isinstance(kwargs['slow'], list):
                try:
                    self._next_sleep = kwargs['slow'].pop(0)
                except IndexError:
                    self._next_sleep = None
            # be nice to trixy bits with node_iter's
            eventlet.sleep()

        def getresponse(self):
            exc = kwargs.get('raise_exc')
            if exc:
                if isinstance(exc, (Exception, eventlet.Timeout)):
                    raise exc
                raise Exception('test')
            if kwargs.get('raise_timeout_exc'):
                raise eventlet.Timeout()
            self.status = self._status.get_response_status()
            return self

        def getexpect(self):
            expect_status = self._status.get_expect_status()
            headers = dict(self.expect_headers)
            if expect_status == 409:
                headers['X-Backend-Timestamp'] = self.timestamp
            response = FakeConn(expect_status,
                                timestamp=self.timestamp,
                                headers=headers)
            response.status = expect_status
            return response

        def getheaders(self):
            etag = self.etag
            if not etag:
                if isinstance(self.body, str):
                    etag = '"' + md5(self.body).hexdigest() + '"'
                else:
                    etag = '"68b329da9893e34099c7d8ad5cb9c940"'

            headers = swob.HeaderKeyDict({
                'content-length': len(self.body),
                'content-type': 'x-application/test',
                'x-timestamp': self.timestamp,
                'x-backend-timestamp': self.timestamp,
                'last-modified': self.timestamp,
                'x-object-meta-test': 'testing',
                'x-delete-at': '9876543210',
                'etag': etag,
                'x-works': 'yes',
            })
            if self.status // 100 == 2:
                headers['x-account-container-count'] = \
                    kwargs.get('count', 12345)
            if not self.timestamp:
                # when timestamp is None, HeaderKeyDict raises KeyError
                headers.pop('x-timestamp', None)
            try:
                if next(container_ts_iter) is False:
                    headers['x-container-timestamp'] = '1'
            except StopIteration:
                pass
            am_slow, value = self.get_slow()
            if am_slow:
                headers['content-length'] = '4'
            headers.update(self.headers)
            return headers.items()

        def get_slow(self):
            if 'slow' in kwargs and isinstance(kwargs['slow'], list):
                if self._next_sleep is not None:
                    return True, self._next_sleep
                else:
                    return False, 0.01
            if kwargs.get('slow') and isinstance(kwargs['slow'], Number):
                return True, kwargs['slow']
            return bool(kwargs.get('slow')), 0.1

        def read(self, amt=None):
            am_slow, value = self.get_slow()
            if am_slow:
                if self.sent < 4:
                    self.sent += 1
                    eventlet.sleep(value)
                    return ' '
            rv = self.body[:amt]
            self.body = self.body[amt:]
            return rv

        def send(self, amt=None):
            if self.give_send:
                self.give_send(self.connection_id, amt)
            am_slow, value = self.get_slow()
            if am_slow:
                if self.received < 4:
                    self.received += 1
                    eventlet.sleep(value)

        def getheader(self, name, default=None):
            return swob.HeaderKeyDict(self.getheaders()).get(name, default)

        def close(self):
            pass

    timestamps_iter = iter(kwargs.get('timestamps') or ['1'] * len(code_iter))
    etag_iter = iter(kwargs.get('etags') or [None] * len(code_iter))
    if isinstance(kwargs.get('headers'), (list, tuple)):
        headers_iter = iter(kwargs['headers'])
    else:
        headers_iter = iter([kwargs.get('headers', {})] * len(code_iter))
    if isinstance(kwargs.get('expect_headers'), (list, tuple)):
        expect_headers_iter = iter(kwargs['expect_headers'])
    else:
        expect_headers_iter = iter([kwargs.get('expect_headers', {})] *
                                   len(code_iter))

    x = kwargs.get('missing_container', [False] * len(code_iter))
    if not isinstance(x, (tuple, list)):
        x = [x] * len(code_iter)
    container_ts_iter = iter(x)
    code_iter = iter(code_iter)
    conn_id_and_code_iter = enumerate(code_iter)
    static_body = kwargs.get('body', None)
    body_iter = kwargs.get('body_iter', None)
    if body_iter:
        body_iter = iter(body_iter)

    def connect(*args, **ckwargs):
        if kwargs.get('slow_connect', False):
            eventlet.sleep(0.1)
        if 'give_content_type' in kwargs:
            if len(args) >= 7 and 'Content-Type' in args[6]:
                kwargs['give_content_type'](args[6]['Content-Type'])
            else:
                kwargs['give_content_type']('')
        i, status = next(conn_id_and_code_iter)
        if 'give_connect' in kwargs:
            give_conn_fn = kwargs['give_connect']
            argspec = inspect.getargspec(give_conn_fn)
            if argspec.keywords or 'connection_id' in argspec.args:
                ckwargs['connection_id'] = i
            give_conn_fn(*args, **ckwargs)
        etag = next(etag_iter)
        headers = next(headers_iter)
        expect_headers = next(expect_headers_iter)
        timestamp = next(timestamps_iter)

        if status <= 0:
            raise HTTPException()
        if body_iter is None:
            body = static_body or ''
        else:
            body = next(body_iter)
        return FakeConn(status, etag, body=body, timestamp=timestamp,
                        headers=headers, expect_headers=expect_headers,
                        connection_id=i, give_send=kwargs.get('give_send'))

    connect.code_iter = code_iter

    return connect


@contextmanager
def mocked_http_conn(*args, **kwargs):
    requests = []

    def capture_requests(ip, port, method, path, headers, qs, ssl):
        req = {
            'ip': ip,
            'port': port,
            'method': method,
            'path': path,
            'headers': headers,
            'qs': qs,
            'ssl': ssl,
        }
        requests.append(req)
    kwargs.setdefault('give_connect', capture_requests)
    fake_conn = fake_http_connect(*args, **kwargs)
    fake_conn.requests = requests
    with mocklib.patch('swift.common.bufferedhttp.http_connect_raw',
                       new=fake_conn):
        yield fake_conn
        left_over_status = list(fake_conn.code_iter)
        if left_over_status:
            raise AssertionError('left over status %r' % left_over_status)


def make_timestamp_iter():
    return iter(Timestamp(t) for t in itertools.count(int(time.time())))


def generate_bad_metadata_headers(server_type):
    """
    For a given server type, generate header dicts that each
    violate one of the metadata constraints.
    """
    prefix = 'x-%s-meta-' % server_type
    # modify headers to violate constraints, starting with empty name
    yield {prefix: 'empty name'}
    # name too long
    name = 'a' * (constraints.MAX_META_NAME_LENGTH + 1)
    yield {'%s%s' % (prefix, name): 'v'}
    # value too long
    value = 'a' * (constraints.MAX_META_VALUE_LENGTH + 1)
    yield {'%sValue-Too-Long' % prefix: value}
    # exceed max header count
    headers = {}
    for x in xrange(constraints.MAX_META_COUNT + 1):
        headers['%sCount-%d' % (prefix, x)] = 'v'
    yield headers
    # exceed max overall size
    headers = {}
    size = 0
    chunk = constraints.MAX_META_NAME_LENGTH + \
        constraints.MAX_META_VALUE_LENGTH
    x = 0
    v = 'v' * constraints.MAX_META_VALUE_LENGTH
    while size < constraints.MAX_META_OVERALL_SIZE:
        k = ('%s%04d%s' %
             (prefix, x, 'a' * (constraints.MAX_META_NAME_LENGTH - 4)))
        headers[k] = v
        size += chunk
        x += 1
    yield headers<|MERGE_RESOLUTION|>--- conflicted
+++ resolved
@@ -40,14 +40,9 @@
 import logging.handlers
 
 from six.moves.http_client import HTTPException
-<<<<<<< HEAD
 from swift.common import constraints, storage_policy
-from swift.common.storage_policy import StoragePolicy, ECStoragePolicy
-=======
-from swift.common import storage_policy
 from swift.common.storage_policy import (StoragePolicy, ECStoragePolicy,
                                          VALID_EC_TYPES)
->>>>>>> 42b0bc04
 import functools
 import six.moves.cPickle as pickle
 from gzip import GzipFile
