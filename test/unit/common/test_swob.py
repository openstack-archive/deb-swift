--- conflicted
+++ resolved
@@ -593,7 +593,6 @@
         req = swift.common.swob.Request.blank(
             '/', environ={'HTTP_HOST': 'somehost:443',
                           'wsgi.url_scheme': 'http'})
-<<<<<<< HEAD
         resp = self._get_response()
         resp.location = '/something'
         body = ''.join(resp(req.environ, start_response))
@@ -605,19 +604,6 @@
         resp = self._get_response()
         resp.location = '/something'
         body = ''.join(resp(req.environ, start_response))
-=======
-        resp = self._get_response()
-        resp.location = '/something'
-        body = ''.join(resp(req.environ, start_response))
-        self.assertEquals(resp.location, 'http://somehost:443/something')
-
-        req = swift.common.swob.Request.blank(
-            '/', environ={'HTTP_HOST': 'somehost:443',
-                          'wsgi.url_scheme': 'https'})
-        resp = self._get_response()
-        resp.location = '/something'
-        body = ''.join(resp(req.environ, start_response))
->>>>>>> d34b1756
         self.assertEquals(resp.location, 'https://somehost/something')
 
     def test_location_rewrite_no_host(self):
