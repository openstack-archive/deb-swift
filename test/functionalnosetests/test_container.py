#!/usr/bin/python

# Copyright (c) 2010-2012 OpenStack, LLC.
#
# Licensed under the Apache License, Version 2.0 (the "License");
# you may not use this file except in compliance with the License.
# You may obtain a copy of the License at
#
#    http://www.apache.org/licenses/LICENSE-2.0
#
# Unless required by applicable law or agreed to in writing, software
# distributed under the License is distributed on an "AS IS" BASIS,
# WITHOUT WARRANTIES OR CONDITIONS OF ANY KIND, either express or
# implied.
# See the License for the specific language governing permissions and
# limitations under the License.

import json
import unittest
from nose import SkipTest
from uuid import uuid4

from swift.common.constraints import MAX_META_COUNT, MAX_META_NAME_LENGTH, \
    MAX_META_OVERALL_SIZE, MAX_META_VALUE_LENGTH

from swift_testing import check_response, retry, skip, skip2, skip3, \
                          swift_test_perm, web_front_end


class TestContainer(unittest.TestCase):

    def setUp(self):
        if skip:
            raise SkipTest
        self.name = uuid4().hex
        def put(url, token, parsed, conn):
            conn.request('PUT', parsed.path + '/' + self.name, '',
                         {'X-Auth-Token': token})
            return check_response(conn)
        resp = retry(put)
        resp.read()
        self.assertEquals(resp.status, 201)

    def tearDown(self):
        if skip:
            raise SkipTest
        def get(url, token, parsed, conn):
            conn.request('GET', parsed.path + '/' + self.name + '?format=json',
                         '', {'X-Auth-Token': token})
            return check_response(conn)
        def delete(url, token, parsed, conn, obj):
            conn.request('DELETE',
                         '/'.join([parsed.path, self.name, obj['name']]), '',
                         {'X-Auth-Token': token})
            return check_response(conn)
        while True:
            resp = retry(get)
            body = resp.read()
            self.assert_(resp.status // 100 == 2, resp.status)
            objs = json.loads(body)
            if not objs:
                break
            for obj in objs:
                resp = retry(delete, obj)
                resp.read()
                self.assertEquals(resp.status, 204)
        def delete(url, token, parsed, conn):
            conn.request('DELETE', parsed.path + '/' + self.name, '',
                         {'X-Auth-Token': token})
            return check_response(conn)
        resp = retry(delete)
        resp.read()
        self.assertEquals(resp.status, 204)

    def test_multi_metadata(self):
        if skip:
            raise SkipTest
        def post(url, token, parsed, conn, name, value):
            conn.request('POST', parsed.path + '/' + self.name, '',
                {'X-Auth-Token': token, name: value})
            return check_response(conn)
        def head(url, token, parsed, conn):
            conn.request('HEAD', parsed.path + '/' + self.name, '',
                         {'X-Auth-Token': token})
            return check_response(conn)
        resp = retry(post, 'X-Container-Meta-One', '1')
        resp.read()
        self.assertEquals(resp.status, 204)
        resp = retry(head)
        resp.read()
        self.assert_(resp.status in (200, 204), resp.status)
        self.assertEquals(resp.getheader('x-container-meta-one'), '1')
        resp = retry(post, 'X-Container-Meta-Two', '2')
        resp.read()
        self.assertEquals(resp.status, 204)
        resp = retry(head)
        resp.read()
        self.assert_(resp.status in (200, 204), resp.status)
        self.assertEquals(resp.getheader('x-container-meta-one'), '1')
        self.assertEquals(resp.getheader('x-container-meta-two'), '2')

    def test_PUT_metadata(self):
        if skip:
            raise SkipTest
        def put(url, token, parsed, conn, name, value):
            conn.request('PUT', parsed.path + '/' + name, '',
                {'X-Auth-Token': token, 'X-Container-Meta-Test': value})
            return check_response(conn)
        def head(url, token, parsed, conn, name):
            conn.request('HEAD', parsed.path + '/' + name, '',
                         {'X-Auth-Token': token})
            return check_response(conn)
        def get(url, token, parsed, conn, name):
            conn.request('GET', parsed.path + '/' + name, '',
                         {'X-Auth-Token': token})
            return check_response(conn)
        def delete(url, token, parsed, conn, name):
            conn.request('DELETE', parsed.path + '/' + name, '',
                         {'X-Auth-Token': token})
            return check_response(conn)
        name = uuid4().hex
        resp = retry(put, name, 'Value')
        resp.read()
        self.assertEquals(resp.status, 201)
        resp = retry(head, name)
        resp.read()
        self.assert_(resp.status in (200, 204), resp.status)
        self.assertEquals(resp.getheader('x-container-meta-test'), 'Value')
        resp = retry(get, name)
        resp.read()
        self.assert_(resp.status in (200, 204), resp.status)
        self.assertEquals(resp.getheader('x-container-meta-test'), 'Value')
        resp = retry(delete, name)
        resp.read()
        self.assertEquals(resp.status, 204)

        name = uuid4().hex
        resp = retry(put, name, '')
        resp.read()
        self.assertEquals(resp.status, 201)
        resp = retry(head, name)
        resp.read()
        self.assert_(resp.status in (200, 204), resp.status)
        self.assertEquals(resp.getheader('x-container-meta-test'), None)
        resp = retry(get, name)
        resp.read()
        self.assert_(resp.status in (200, 204), resp.status)
        self.assertEquals(resp.getheader('x-container-meta-test'), None)
        resp = retry(delete, name)
        resp.read()
        self.assertEquals(resp.status, 204)

    def test_POST_metadata(self):
        if skip:
            raise SkipTest
        def post(url, token, parsed, conn, value):
            conn.request('POST', parsed.path + '/' + self.name, '',
                {'X-Auth-Token': token, 'X-Container-Meta-Test': value})
            return check_response(conn)
        def head(url, token, parsed, conn):
            conn.request('HEAD', parsed.path + '/' + self.name, '',
                         {'X-Auth-Token': token})
            return check_response(conn)
        def get(url, token, parsed, conn):
            conn.request('GET', parsed.path + '/' + self.name, '',
                         {'X-Auth-Token': token})
            return check_response(conn)
        resp = retry(head)
        resp.read()
        self.assert_(resp.status in (200, 204), resp.status)
        self.assertEquals(resp.getheader('x-container-meta-test'), None)
        resp = retry(get)
        resp.read()
        self.assert_(resp.status in (200, 204), resp.status)
        self.assertEquals(resp.getheader('x-container-meta-test'), None)
        resp = retry(post, 'Value')
        resp.read()
        self.assertEquals(resp.status, 204)
        resp = retry(head)
        resp.read()
        self.assert_(resp.status in (200, 204), resp.status)
        self.assertEquals(resp.getheader('x-container-meta-test'), 'Value')
        resp = retry(get)
        resp.read()
        self.assert_(resp.status in (200, 204), resp.status)
        self.assertEquals(resp.getheader('x-container-meta-test'), 'Value')

    def test_PUT_bad_metadata(self):
        if skip:
            raise SkipTest
        def put(url, token, parsed, conn, name, extra_headers):
            headers = {'X-Auth-Token': token}
            headers.update(extra_headers)
            conn.request('PUT', parsed.path + '/' + name, '', headers)
            return check_response(conn)
        def delete(url, token, parsed, conn, name):
            conn.request('DELETE', parsed.path + '/' + name, '',
                         {'X-Auth-Token': token})
            return check_response(conn)
        name = uuid4().hex
        resp = retry(put, name,
                {'X-Container-Meta-' + ('k' * MAX_META_NAME_LENGTH): 'v'})
        resp.read()
        self.assertEquals(resp.status, 201)
        resp = retry(delete, name)
        resp.read()
        self.assertEquals(resp.status, 204)
        name = uuid4().hex
        resp = retry(put, name,
               {'X-Container-Meta-' + ('k' * (MAX_META_NAME_LENGTH + 1)): 'v'})
        resp.read()
        self.assertEquals(resp.status, 400)
        resp = retry(delete, name)
        resp.read()
        self.assertEquals(resp.status, 404)

        name = uuid4().hex
        resp = retry(put, name,
                {'X-Container-Meta-Too-Long': 'k' * MAX_META_VALUE_LENGTH})
        resp.read()
        self.assertEquals(resp.status, 201)
        resp = retry(delete, name)
        resp.read()
        self.assertEquals(resp.status, 204)
        name = uuid4().hex
        resp = retry(put, name,
              {'X-Container-Meta-Too-Long': 'k' * (MAX_META_VALUE_LENGTH + 1)})
        resp.read()
        self.assertEquals(resp.status, 400)
        resp = retry(delete, name)
        resp.read()
        self.assertEquals(resp.status, 404)

        name = uuid4().hex
        headers = {}
        for x in xrange(MAX_META_COUNT):
            headers['X-Container-Meta-%d' % x] = 'v'
        resp = retry(put, name, headers)
        resp.read()
        self.assertEquals(resp.status, 201)
        resp = retry(delete, name)
        resp.read()
        self.assertEquals(resp.status, 204)
        name = uuid4().hex
        headers = {}
        for x in xrange(MAX_META_COUNT + 1):
            headers['X-Container-Meta-%d' % x] = 'v'
        resp = retry(put, name, headers)
        resp.read()
        self.assertEquals(resp.status, 400)
        resp = retry(delete, name)
        resp.read()
        self.assertEquals(resp.status, 404)

        name = uuid4().hex
        headers = {}
        header_value = 'k' * MAX_META_VALUE_LENGTH
        size = 0
        x = 0
        while size < MAX_META_OVERALL_SIZE - 4 - MAX_META_VALUE_LENGTH:
            size += 4 + MAX_META_VALUE_LENGTH
            headers['X-Container-Meta-%04d' % x] = header_value
            x += 1
        if MAX_META_OVERALL_SIZE - size > 1:
            headers['X-Container-Meta-k'] = \
                'v' * (MAX_META_OVERALL_SIZE - size - 1)
        resp = retry(put, name, headers)
        resp.read()
        self.assertEquals(resp.status, 201)
        resp = retry(delete, name)
        resp.read()
        self.assertEquals(resp.status, 204)
        name = uuid4().hex
        headers['X-Container-Meta-k'] = \
            'v' * (MAX_META_OVERALL_SIZE - size)
        resp = retry(put, name, headers)
        resp.read()
        self.assertEquals(resp.status, 400)
        resp = retry(delete, name)
        resp.read()
        self.assertEquals(resp.status, 404)

    def test_POST_bad_metadata(self):
        if skip:
            raise SkipTest
        def post(url, token, parsed, conn, extra_headers):
            headers = {'X-Auth-Token': token}
            headers.update(extra_headers)
            conn.request('POST', parsed.path + '/' + self.name, '', headers)
            return check_response(conn)
        resp = retry(post,
                {'X-Container-Meta-' + ('k' * MAX_META_NAME_LENGTH): 'v'})
        resp.read()
        self.assertEquals(resp.status, 204)
        resp = retry(post,
               {'X-Container-Meta-' + ('k' * (MAX_META_NAME_LENGTH + 1)): 'v'})
        resp.read()
        self.assertEquals(resp.status, 400)

        resp = retry(post,
                {'X-Container-Meta-Too-Long': 'k' * MAX_META_VALUE_LENGTH})
        resp.read()
        self.assertEquals(resp.status, 204)
        resp = retry(post,
              {'X-Container-Meta-Too-Long': 'k' * (MAX_META_VALUE_LENGTH + 1)})
        resp.read()
        self.assertEquals(resp.status, 400)

        headers = {}
        for x in xrange(MAX_META_COUNT):
            headers['X-Container-Meta-%d' % x] = 'v'
        resp = retry(post, headers)
        resp.read()
        self.assertEquals(resp.status, 204)
        headers = {}
        for x in xrange(MAX_META_COUNT + 1):
            headers['X-Container-Meta-%d' % x] = 'v'
        resp = retry(post, headers)
        resp.read()
        self.assertEquals(resp.status, 400)

        headers = {}
        header_value = 'k' * MAX_META_VALUE_LENGTH
        size = 0
        x = 0
        while size < MAX_META_OVERALL_SIZE - 4 - MAX_META_VALUE_LENGTH:
            size += 4 + MAX_META_VALUE_LENGTH
            headers['X-Container-Meta-%04d' % x] = header_value
            x += 1
        if MAX_META_OVERALL_SIZE - size > 1:
            headers['X-Container-Meta-k'] = \
                'v' * (MAX_META_OVERALL_SIZE - size - 1)
        resp = retry(post, headers)
        resp.read()
        self.assertEquals(resp.status, 204)
        headers['X-Container-Meta-k'] = \
            'v' * (MAX_META_OVERALL_SIZE - size)
        resp = retry(post, headers)
        resp.read()
        self.assertEquals(resp.status, 400)

    def test_public_container(self):
        if skip:
            raise SkipTest
        def get(url, token, parsed, conn):
            conn.request('GET', parsed.path + '/' + self.name)
            return check_response(conn)
        try:
            resp = retry(get)
            raise Exception('Should not have been able to GET')
        except Exception, err:
            self.assert_(str(err).startswith('No result after '), err)
        def post(url, token, parsed, conn):
            conn.request('POST', parsed.path + '/' + self.name, '',
                         {'X-Auth-Token': token,
                          'X-Container-Read': '.r:*,.rlistings'})
            return check_response(conn)
        resp = retry(post)
        resp.read()
        self.assertEquals(resp.status, 204)
        resp = retry(get)
        resp.read()
        self.assertEquals(resp.status, 204)
        def post(url, token, parsed, conn):
            conn.request('POST', parsed.path + '/' + self.name, '',
                         {'X-Auth-Token': token, 'X-Container-Read': ''})
            return check_response(conn)
        resp = retry(post)
        resp.read()
        self.assertEquals(resp.status, 204)
        try:
            resp = retry(get)
            raise Exception('Should not have been able to GET')
        except Exception, err:
            self.assert_(str(err).startswith('No result after '), err)

    def test_cross_account_container(self):
        if skip or skip2:
            raise SkipTest
        # Obtain the first account's string
        first_account = ['unknown']
        def get1(url, token, parsed, conn):
            first_account[0] = parsed.path
            conn.request('HEAD', parsed.path + '/' + self.name, '',
                         {'X-Auth-Token': token})
            return check_response(conn)
        resp = retry(get1)
        resp.read()
        # Ensure we can't access the container with the second account
        def get2(url, token, parsed, conn):
            conn.request('GET', first_account[0] + '/' + self.name, '',
                         {'X-Auth-Token': token})
            return check_response(conn)
        resp = retry(get2, use_account=2)
        resp.read()
        self.assertEquals(resp.status, 403)
        # Make the container accessible by the second account
        def post(url, token, parsed, conn):
            conn.request('POST', parsed.path + '/' + self.name, '',
                {'X-Auth-Token': token, 'X-Container-Read': swift_test_perm[1],
                 'X-Container-Write': swift_test_perm[1]})
            return check_response(conn)
        resp = retry(post)
        resp.read()
        self.assertEquals(resp.status, 204)
        # Ensure we can now use the container with the second account
        resp = retry(get2, use_account=2)
        resp.read()
        self.assertEquals(resp.status, 204)
        # Make the container private again
        def post(url, token, parsed, conn):
            conn.request('POST', parsed.path + '/' + self.name, '',
                         {'X-Auth-Token': token, 'X-Container-Read': '',
                          'X-Container-Write': ''})
            return check_response(conn)
        resp = retry(post)
        resp.read()
        self.assertEquals(resp.status, 204)
        # Ensure we can't access the container with the second account again
        resp = retry(get2, use_account=2)
        resp.read()
        self.assertEquals(resp.status, 403)

    def test_cross_account_public_container(self):
        if skip or skip2:
            raise SkipTest
        # Obtain the first account's string
        first_account = ['unknown']
        def get1(url, token, parsed, conn):
            first_account[0] = parsed.path
            conn.request('HEAD', parsed.path + '/' + self.name, '',
                         {'X-Auth-Token': token})
            return check_response(conn)
        resp = retry(get1)
        resp.read()
        # Ensure we can't access the container with the second account
        def get2(url, token, parsed, conn):
            conn.request('GET', first_account[0] + '/' + self.name, '',
                         {'X-Auth-Token': token})
            return check_response(conn)
        resp = retry(get2, use_account=2)
        resp.read()
        self.assertEquals(resp.status, 403)
        # Make the container completely public
        def post(url, token, parsed, conn):
            conn.request('POST', parsed.path + '/' + self.name, '',
                         {'X-Auth-Token': token,
                          'X-Container-Read': '.r:*,.rlistings'})
            return check_response(conn)
        resp = retry(post)
        resp.read()
        self.assertEquals(resp.status, 204)
        # Ensure we can now read the container with the second account
        resp = retry(get2, use_account=2)
        resp.read()
        self.assertEquals(resp.status, 204)
        # But we shouldn't be able to write with the second account
        def put2(url, token, parsed, conn):
            conn.request('PUT', first_account[0] + '/' + self.name + '/object',
                         'test object', {'X-Auth-Token': token})
            return check_response(conn)
        resp = retry(put2, use_account=2)
        resp.read()
        self.assertEquals(resp.status, 403)
        # Now make the container also writeable by the second account
        def post(url, token, parsed, conn):
            conn.request('POST', parsed.path + '/' + self.name, '',
                {'X-Auth-Token': token,
                 'X-Container-Write': swift_test_perm[1]})
            return check_response(conn)
        resp = retry(post)
        resp.read()
        self.assertEquals(resp.status, 204)
        # Ensure we can still read the container with the second account
        resp = retry(get2, use_account=2)
        resp.read()
        self.assertEquals(resp.status, 204)
        # And that we can now write with the second account
        resp = retry(put2, use_account=2)
        resp.read()
        self.assertEquals(resp.status, 201)

    def test_nonadmin_user(self):
        if skip or skip3:
            raise SkipTest
        # Obtain the first account's string
        first_account = ['unknown']
        def get1(url, token, parsed, conn):
            first_account[0] = parsed.path
            conn.request('HEAD', parsed.path + '/' + self.name, '',
                         {'X-Auth-Token': token})
            return check_response(conn)
        resp = retry(get1)
        resp.read()
        # Ensure we can't access the container with the third account
        def get3(url, token, parsed, conn):
            conn.request('GET', first_account[0] + '/' + self.name, '',
                         {'X-Auth-Token': token})
            return check_response(conn)
        resp = retry(get3, use_account=3)
        resp.read()
        self.assertEquals(resp.status, 403)
        # Make the container accessible by the third account
        def post(url, token, parsed, conn):
            conn.request('POST', parsed.path + '/' + self.name, '',
               {'X-Auth-Token': token, 'X-Container-Read': swift_test_perm[2]})
            return check_response(conn)
        resp = retry(post)
        resp.read()
        self.assertEquals(resp.status, 204)
        # Ensure we can now read the container with the third account
        resp = retry(get3, use_account=3)
        resp.read()
        self.assertEquals(resp.status, 204)
        # But we shouldn't be able to write with the third account
        def put3(url, token, parsed, conn):
            conn.request('PUT', first_account[0] + '/' + self.name + '/object',
                         'test object', {'X-Auth-Token': token})
            return check_response(conn)
        resp = retry(put3, use_account=3)
        resp.read()
        self.assertEquals(resp.status, 403)
        # Now make the container also writeable by the third account
        def post(url, token, parsed, conn):
            conn.request('POST', parsed.path + '/' + self.name, '',
                         {'X-Auth-Token': token,
                          'X-Container-Write': swift_test_perm[2]})
            return check_response(conn)
        resp = retry(post)
        resp.read()
        self.assertEquals(resp.status, 204)
        # Ensure we can still read the container with the third account
        resp = retry(get3, use_account=3)
        resp.read()
        self.assertEquals(resp.status, 204)
        # And that we can now write with the third account
        resp = retry(put3, use_account=3)
        resp.read()
        self.assertEquals(resp.status, 201)

    def test_long_name_content_type(self):
        if skip:
            raise SkipTest

        def put(url, token, parsed, conn):
            container_name = 'X' * 2048
            conn.request('PUT', '%s/%s' % (parsed.path,
                container_name), 'there', {'X-Auth-Token': token})
            return check_response(conn)
        resp = retry(put)
        resp.read()
        self.assertEquals(resp.status, 400)
        self.assertEquals(resp.getheader('Content-Type'),
                          'text/html; charset=UTF-8')

<<<<<<< HEAD
=======
    def test_null_name(self):
        if skip:
            raise SkipTest

        def put(url, token, parsed, conn):
            conn.request('PUT', '%s/abc%%00def' % parsed.path, '',
                         {'X-Auth-Token': token})
            return check_response(conn)
        resp = retry(put)
        if (web_front_end == 'apache2'):
            self.assertEquals(resp.status, 404)
        else:
            self.assertEquals(resp.read(), 'Invalid UTF8 or contains NULL')
            self.assertEquals(resp.status, 412)

>>>>>>> d34b1756

if __name__ == '__main__':
    unittest.main()<|MERGE_RESOLUTION|>--- conflicted
+++ resolved
@@ -553,8 +553,6 @@
         self.assertEquals(resp.getheader('Content-Type'),
                           'text/html; charset=UTF-8')
 
-<<<<<<< HEAD
-=======
     def test_null_name(self):
         if skip:
             raise SkipTest
@@ -570,7 +568,6 @@
             self.assertEquals(resp.read(), 'Invalid UTF8 or contains NULL')
             self.assertEquals(resp.status, 412)
 
->>>>>>> d34b1756
 
 if __name__ == '__main__':
     unittest.main()